--- conflicted
+++ resolved
@@ -375,10 +375,6 @@
   ERROR_INNER_TASK_VIOLATION = 161,
   ERROR_REQUEST_FOR_EMPTY_FUTURE = 162,
   ERROR_ILLEGAL_REMAP_IN_STATIC_TRACE = 163,
-<<<<<<< HEAD
-  ERROR_MISSING_LOCAL_VARIABLE = 164,
-  ERROR_DUPLICATE_ORDERING_ID = 165,
-=======
   ERROR_DYNAMIC_TYPE_MISMATCH = 164,
   ERROR_MISSING_LOCAL_VARIABLE = 165,
   ERROR_ACCESSOR_PRIVILEGE_CHECK = 166,
@@ -550,6 +546,7 @@
   ERROR_ILLEGAL_LAYOUT_CONSTRAINT = 543,
   ERROR_UNSUPPORTED_LAYOUT_CONSTRAINT = 544,
   ERROR_ACCESSOR_FIELD_SIZE_CHECK = 545,
+  ERROR_DUPLICATE_ORDERING_ID = 546,
   
   
 
@@ -609,7 +606,6 @@
   LEGION_FATAL_RESTRICTED_SIMULTANEOUS = 2008,
   
   
->>>>>>> 9aa706c2
 }  legion_error_t;
 
 // enum and namepsaces don't really get along well
@@ -648,13 +644,6 @@
   MUST_PREMAP_FLAG= 0x00000008,
 } legion_region_flags_t;
 
-<<<<<<< HEAD
-typedef enum legion_index_space_kind_t {
-  UNSTRUCTURED_KIND,
-  SPARSE_ARRAY_KIND,
-  DENSE_ARRAY_KIND,
-} legion_index_space_kind_t;
-
 typedef enum legion_constraint_type_t {
   EQ, // two equations are equal
   NEQ, // two equations are not equal
@@ -680,8 +669,6 @@
   UNSTRUCTURED, // an unstructured projection
 } legion_projection_structure_t;
 
-=======
->>>>>>> 9aa706c2
 typedef enum legion_projection_type_t {
   SINGULAR, // a single logical region
   PART_PROJECTION, // projection from a partition
