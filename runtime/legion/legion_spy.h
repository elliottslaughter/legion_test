--- conflicted
+++ resolved
@@ -483,7 +483,6 @@
                       unique_id, index, pid);
       }
 
-<<<<<<< HEAD
       /**
       static inline void log_requirement_structured_projection(
           UniqueID unique_id, unsigned index, ProjectionID pid,
@@ -508,16 +507,9 @@
         }
       }
       */
-
-      template<int DIM>
-      static inline void log_launch_index_space_rect(UniqueID unique_id,
-                                                     long long int *lower, 
-                                                     long long int *higher)
-=======
       template<int DIM, typename T>
       static inline void log_launch_index_space_rect(UniqueID unique_id, 
                                                      const Rect<DIM,T> &rect)
->>>>>>> 9aa706c2
       {
         LEGION_STATIC_ASSERT(DIM <= 3);
         log_spy.print() << "Index Launch Rect " << unique_id << " "
