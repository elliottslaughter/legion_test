--- conflicted
+++ resolved
@@ -996,15 +996,9 @@
                                   bool dedup_advances,
                                   ProjectionEpochID advance_epoch,
                                   const FieldMask *dirty_previous,
-<<<<<<< HEAD
                                   const ProjectionInfo *proj_info,
                                   const VersioningSet<> *repl_states_to_user);
-      static void handle_remote_advance(Deserializer &derez, Runtime *runtime,
-                                        AddressSpaceID source_space);
-=======
-                                  const ProjectionInfo *proj_info);
       static void handle_remote_advance(Deserializer &derez, Runtime *runtime);
->>>>>>> 3edff329
     public:
       RtEvent send_remote_invalidate(AddressSpaceID target,
                                      const FieldMask &invalidate_mask);
