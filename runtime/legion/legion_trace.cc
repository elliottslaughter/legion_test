/* Copyright 2017 Stanford University, NVIDIA Corporation
 *
 * Licensed under the Apache License, Version 2.0 (the "License");
 * you may not use this file except in compliance with the License.
 * You may obtain a copy of the License at
 *
 *     http://www.apache.org/licenses/LICENSE-2.0
 *
 * Unless required by applicable law or agreed to in writing, software
 * distributed under the License is distributed on an "AS IS" BASIS,
 * WITHOUT WARRANTIES OR CONDITIONS OF ANY KIND, either express or implied.
 * See the License for the specific language governing permissions and
 * limitations under the License.
 */


#include "legion.h"
#include "legion_ops.h"
#include "legion_spy.h"
#include "legion_trace.h"
#include "legion_tasks.h"
#include "legion_context.h"

namespace Legion {
  namespace Internal {

    LEGION_EXTERN_LOGGER_DECLARATIONS

    /////////////////////////////////////////////////////////////
    // LegionTrace 
    /////////////////////////////////////////////////////////////

    //--------------------------------------------------------------------------
    LegionTrace::LegionTrace(TaskContext *c)
      : ctx(c)
    //--------------------------------------------------------------------------
    {
    }

    //--------------------------------------------------------------------------
    LegionTrace::~LegionTrace(void)
    //--------------------------------------------------------------------------
    {
    }

    //--------------------------------------------------------------------------
    void LegionTrace::replay_aliased_children(
                             std::vector<RegionTreePath> &privilege_paths) const
    //--------------------------------------------------------------------------
    {
      unsigned index = operations.size() - 1;
      std::map<unsigned,LegionVector<AliasChildren>::aligned>::const_iterator
        finder = aliased_children.find(index);
      if (finder == aliased_children.end())
        return;
      for (LegionVector<AliasChildren>::aligned::const_iterator it = 
            finder->second.begin(); it != finder->second.end(); it++)
      {
#ifdef DEBUG_LEGION
        assert(it->req_index < privilege_paths.size());
#endif
        privilege_paths[it->req_index].record_aliased_children(it->depth,
                                                               it->mask);
      }
    }

    //--------------------------------------------------------------------------
    void LegionTrace::end_trace_execution(FenceOp *op)
    //--------------------------------------------------------------------------
    {
      // Register for this fence on every one of the operations in
      // the trace and then clear out the operations data structure
      for (unsigned idx = 0; idx < operations.size(); idx++)
      {
        const std::pair<Operation*,GenerationID> &target = operations[idx];
        op->register_dependence(target.first, target.second);
#ifdef LEGION_SPY
        for (unsigned req_idx = 0; req_idx < num_regions[idx]; req_idx++)
        {
          LegionSpy::log_mapping_dependence(
              op->get_context()->get_unique_id(), current_uids[idx], req_idx,
              op->get_unique_op_id(), 0, TRUE_DEPENDENCE);
        }
#endif
        // Remove any mapping references that we hold
        target.first->remove_mapping_reference(target.second);
      }
      operations.clear();
#ifdef LEGION_SPY
      current_uids.clear();
      num_regions.clear();
#endif
    }

    //--------------------------------------------------------------------------
    /*static*/ void LegionTrace::delete_trace(LegionTrace *trace)
    //--------------------------------------------------------------------------
    {
      if (trace->is_dynamic_trace())
        legion_delete(trace->as_dynamic_trace());
      else
        legion_delete(trace->as_static_trace());
    }

    /////////////////////////////////////////////////////////////
    // StaticTrace
    /////////////////////////////////////////////////////////////

    //--------------------------------------------------------------------------
    StaticTrace::StaticTrace(TaskContext *c,const std::set<RegionTreeID> *trees)
      : LegionTrace(c)
    //--------------------------------------------------------------------------
    {
      if (trees != NULL)
        application_trees.insert(trees->begin(), trees->end());
    }
    
    //--------------------------------------------------------------------------
    StaticTrace::StaticTrace(const StaticTrace &rhs)
      : LegionTrace(NULL)
    //--------------------------------------------------------------------------
    {
      // should never be called
      assert(false);
    }

    //--------------------------------------------------------------------------
    StaticTrace::~StaticTrace(void)
    //--------------------------------------------------------------------------
    {
      // Remove our mapping references and then clear the operations
      for (std::vector<std::pair<Operation*,GenerationID> >::const_iterator it =
            operations.begin(); it != operations.end(); it++)
        it->first->remove_mapping_reference(it->second);
      operations.clear();
    }

    //--------------------------------------------------------------------------
    StaticTrace& StaticTrace::operator=(const StaticTrace &rhs)
    //--------------------------------------------------------------------------
    {
      // should never be called
      assert(false);
      return *this;
    }

    //--------------------------------------------------------------------------
    bool StaticTrace::is_fixed(void) const
    //--------------------------------------------------------------------------
    {
      // Static traces are always fixed
      return true;
    }

    //--------------------------------------------------------------------------
    bool StaticTrace::handles_region_tree(RegionTreeID tid) const
    //--------------------------------------------------------------------------
    {
      if (application_trees.empty())
        return true;
      return (application_trees.find(tid) != application_trees.end());
    }

    //--------------------------------------------------------------------------
    void StaticTrace::record_static_dependences(Operation *op,
                               const std::vector<StaticDependence> *dependences)
    //--------------------------------------------------------------------------
    {
      // Internal operations get to skip this
      if (op->is_internal_op())
        return;
      // All other operations have to add something to the list
      if (dependences == NULL)
        static_dependences.resize(static_dependences.size() + 1);
      else // Add it to the list of static dependences
        static_dependences.push_back(*dependences);
    }

    //--------------------------------------------------------------------------
    void StaticTrace::register_operation(Operation *op, GenerationID gen)
    //--------------------------------------------------------------------------
    {
      std::pair<Operation*,GenerationID> key(op,gen);
      const unsigned index = operations.size();
      if (!op->is_internal_op())
      {
        const LegionVector<DependenceRecord>::aligned &deps = 
          translate_dependence_records(op, index); 
        operations.push_back(key);
#ifdef LEGION_SPY
        current_uids.push_back(op->get_unique_op_id());
        num_regions.push_back(op->get_region_count());
#endif
        // Add a mapping reference since people will be 
        // registering dependences
        op->add_mapping_reference(gen);  
        // Then compute all the dependences on this operation from
        // our previous recording of the trace
        for (LegionVector<DependenceRecord>::aligned::const_iterator it = 
              deps.begin(); it != deps.end(); it++)
        {
#ifdef DEBUG_LEGION
          assert((it->operation_idx >= 0) &&
                 ((size_t)it->operation_idx < operations.size()));
#endif
          const std::pair<Operation*,GenerationID> &target = 
                                                operations[it->operation_idx];

          if ((it->prev_idx == -1) || (it->next_idx == -1))
          {
            op->register_dependence(target.first, target.second,it->shard_only);
#ifdef LEGION_SPY
            LegionSpy::log_mapping_dependence(
                op->get_context()->get_unique_id(),
                current_uids[it->operation_idx], 
                (it->prev_idx == -1) ? 0 : it->prev_idx,
                op->get_unique_op_id(), 
                (it->next_idx == -1) ? 0 : it->next_idx, TRUE_DEPENDENCE);
#endif
          }
          else
          {
            op->register_region_dependence(it->next_idx, target.first,
                                           target.second, it->prev_idx,
                                           it->dtype, it->validates,
                                           it->dependent_mask,
                                           it->shard_only);
#ifdef LEGION_SPY
            LegionSpy::log_mapping_dependence(
                op->get_context()->get_unique_id(),
                current_uids[it->operation_idx], it->prev_idx,
                op->get_unique_op_id(), it->next_idx, it->dtype);
#endif
          }
        }
      }
      else
      {
        // We already added our creator to the list of operations
        // so the set of dependences is index-1
#ifdef DEBUG_LEGION
        assert(index > 0);
#endif
        const LegionVector<DependenceRecord>::aligned &deps = 
          translate_dependence_records(operations[index-1].first, index-1);
        // Special case for internal operations
        // Internal operations need to register transitive dependences
        // on all the other operations with which it interferes.
        // We can get this from the set of operations on which the
        // operation we are currently performing dependence analysis
        // has dependences.
        InternalOp *internal_op = static_cast<InternalOp*>(op);
#ifdef DEBUG_LEGION
        assert(internal_op == dynamic_cast<InternalOp*>(op));
#endif
        int internal_index = internal_op->get_internal_index();
        for (LegionVector<DependenceRecord>::aligned::const_iterator it = 
              deps.begin(); it != deps.end(); it++)
        {
          // We only record dependences for this internal operation on
          // the indexes for which this internal operation is being done
          if (internal_index != it->next_idx)
            continue;
#ifdef DEBUG_LEGION
          assert((it->operation_idx >= 0) &&
                 ((size_t)it->operation_idx < operations.size()));
#endif
          const std::pair<Operation*,GenerationID> &target = 
                                                operations[it->operation_idx];
          // If this is the case we can do the normal registration
          if ((it->prev_idx == -1) || (it->next_idx == -1))
          {
            internal_op->register_dependence(target.first, target.second, 
                                             it->shard_only);
#ifdef LEGION_SPY
            LegionSpy::log_mapping_dependence(
                op->get_context()->get_unique_id(),
                current_uids[it->operation_idx], 
                (it->prev_idx == -1) ? 0 : it->prev_idx,
                op->get_unique_op_id(), 
                (it->next_idx == -1) ? 0 : it->next_idx, TRUE_DEPENDENCE);
#endif
          }
          else
          {
            internal_op->record_trace_dependence(target.first, target.second,
                                               it->prev_idx, it->next_idx,
                                               it->dtype, it->dependent_mask,
                                               it->shard_only);
#ifdef LEGION_SPY
            LegionSpy::log_mapping_dependence(
                internal_op->get_context()->get_unique_id(),
                current_uids[it->operation_idx], it->prev_idx,
                internal_op->get_unique_op_id(), 0, it->dtype);
#endif
          }
        }
      }
    }

    //--------------------------------------------------------------------------
    void StaticTrace::record_dependence(
                                     Operation *target, GenerationID target_gen,
                                     Operation *source, GenerationID source_gen,
                                     bool shard_only_dependence)
    //--------------------------------------------------------------------------
    {
      // should never be called
      assert(false);
    }
    
    //--------------------------------------------------------------------------
    void StaticTrace::record_region_dependence(
                                    Operation *target, GenerationID target_gen,
                                    Operation *source, GenerationID source_gen,
                                    unsigned target_idx, unsigned source_idx,
                                    DependenceType dtype, bool validates,
                                    const FieldMask &dependent_mask,
                                    bool shard_only_dependence)
    //--------------------------------------------------------------------------
    {
      // should never be called
      assert(false);
    }

    //--------------------------------------------------------------------------
    void StaticTrace::record_aliased_children(unsigned req_index,unsigned depth,
                                              const FieldMask &aliase_mask)
    //--------------------------------------------------------------------------
    {
      // should never be called
      assert(false);
    }

    //--------------------------------------------------------------------------
    const LegionVector<LegionTrace::DependenceRecord>::aligned& 
        StaticTrace::translate_dependence_records(Operation *op, unsigned index)
    //--------------------------------------------------------------------------
    {
      // If we already translated it then we are done
      if (index < translated_deps.size())
        return translated_deps[index];
      const unsigned start_idx = translated_deps.size();
      translated_deps.resize(index+1);
      RegionTreeForest *forest = ctx->runtime->forest;
      for (unsigned op_idx = start_idx; op_idx <= index; op_idx++)
      {
        const std::vector<StaticDependence> &static_deps = 
          static_dependences[op_idx];
        LegionVector<DependenceRecord>::aligned &translation = 
          translated_deps[op_idx];
        for (std::vector<StaticDependence>::const_iterator it = 
              static_deps.begin(); it != static_deps.end(); it++)
        {
          // Convert the previous offset into an absoluate offset    
          // If the previous offset is larger than the index then 
          // this dependence doesn't matter
          if (it->previous_offset > index)
            continue;
          // Compute the field mask by getting the parent region requirement
          unsigned parent_index = op->find_parent_index(it->current_req_index);
          FieldSpace field_space =  
            ctx->find_logical_region(parent_index).get_field_space();
          const FieldMask dependence_mask = 
            forest->get_node(field_space)->get_field_mask(it->dependent_fields);
          translation.push_back(DependenceRecord(index - it->previous_offset, 
                it->previous_req_index, it->current_req_index, it->validates, 
                it->shard_only, it->dependence_type, dependence_mask));
        }
      }
      return translated_deps[index];
    }

    /////////////////////////////////////////////////////////////
    // DynamicTrace 
    /////////////////////////////////////////////////////////////

    //--------------------------------------------------------------------------
    DynamicTrace::DynamicTrace(TraceID t, TaskContext *c)
      : LegionTrace(c), tid(t), fixed(false), tracing(true)
    //--------------------------------------------------------------------------
    {
    }

    //--------------------------------------------------------------------------
    DynamicTrace::DynamicTrace(const DynamicTrace &rhs)
      : LegionTrace(NULL), tid(0)
    //--------------------------------------------------------------------------
    {
      // should never be called
      assert(false);
    }

    //--------------------------------------------------------------------------
    DynamicTrace::~DynamicTrace(void)
    //--------------------------------------------------------------------------
    {
    }

    //--------------------------------------------------------------------------
    DynamicTrace& DynamicTrace::operator=(const DynamicTrace &rhs)
    //--------------------------------------------------------------------------
    {
      // should never be called
      assert(false);
      return *this;
    }

    //--------------------------------------------------------------------------
    void DynamicTrace::fix_trace(void)
    //--------------------------------------------------------------------------
    {
#ifdef DEBUG_LEGION
      assert(!fixed);
#endif
      fixed = true;
    }

    //--------------------------------------------------------------------------
    void DynamicTrace::end_trace_capture(void)
    //--------------------------------------------------------------------------
    {
#ifdef DEBUG_LEGION
      assert(tracing);
#endif
      operations.clear();
      op_map.clear();
      internal_dependences.clear();
      tracing = false;
#ifdef LEGION_SPY
      current_uids.clear();
      num_regions.clear();
#endif
<<<<<<< HEAD
    }

    //--------------------------------------------------------------------------
    void DynamicTrace::end_trace_execution(Operation *op)
    //--------------------------------------------------------------------------
    {
#ifdef DEBUG_LEGION
      assert(!tracing);
#endif
      // Register for this fence on every one of the operations in
      // the trace and then clear out the operations data structure
      for (unsigned idx = 0; idx < operations.size(); idx++)
      {
        const std::pair<Operation*,GenerationID> &target = operations[idx];
        op->register_dependence(target.first,target.second,false/*shard only*/);
#ifdef LEGION_SPY
        for (unsigned req_idx = 0; req_idx < num_regions[idx]; req_idx++)
        {
          LegionSpy::log_mapping_dependence(
              op->get_context()->get_unique_id(), current_uids[idx], req_idx,
              op->get_unique_op_id(), 0, TRUE_DEPENDENCE);
        }
#endif
        // Remove any mapping references that we hold
        target.first->remove_mapping_reference(target.second);
      }
      operations.clear();
#ifdef LEGION_SPY
      current_uids.clear();
      num_regions.clear();
#endif
    }
=======
    } 
>>>>>>> 44bc2ca6

    //--------------------------------------------------------------------------
    bool DynamicTrace::handles_region_tree(RegionTreeID tid) const
    //--------------------------------------------------------------------------
    {
      // Always handles all of them
      return true;
    }

    //--------------------------------------------------------------------------
    void DynamicTrace::record_static_dependences(Operation *op,
                               const std::vector<StaticDependence> *dependences)
    //--------------------------------------------------------------------------
    {
      // Nothing to do
    }

    //--------------------------------------------------------------------------
    void DynamicTrace::register_operation(Operation *op, GenerationID gen)
    //--------------------------------------------------------------------------
    {
      std::pair<Operation*,GenerationID> key(op,gen);
      const unsigned index = operations.size();
      // Only need to save this in the map if we are not done tracing
      if (tracing)
      {
        // This is the normal case
        if (!op->is_internal_op())
        {
          operations.push_back(key);
          op_map[key] = index;
          // Add a new vector for storing dependences onto the back
          dependences.push_back(LegionVector<DependenceRecord>::aligned());
          // Record meta-data about the trace for verifying that
          // it is being replayed correctly
          op_info.push_back(OperationInfo(op));
        }
        else // Otherwise, track internal operations separately
        {
          std::pair<InternalOp*,GenerationID> 
            local_key(static_cast<InternalOp*>(op),gen);
          internal_dependences[local_key] = 
            LegionVector<DependenceRecord>::aligned();
        }
      }
      else
      {
        if (!op->is_internal_op())
        {
          // Check for exceeding the trace size
          if (index >= dependences.size())
          {
            log_run.error("Trace violation! Recorded %zd operations in trace "
                          "%d in task %s (UID %lld) but %d operations have "
                          "now been issued!", dependences.size(), tid,
                          ctx->get_task_name(), ctx->get_unique_id(), index+1);
#ifdef DEBUG_LEGION
            assert(false);
#endif
            exit(ERROR_TRACE_VIOLATION);
          }
          // Check to see if the meta-data alignes
          const OperationInfo &info = op_info[index];
          // Check that they are the same kind of operation
          if (info.kind != op->get_operation_kind())
          {
            log_run.error("Trace violation! Operation at index %d of trace %d "
                          "in task %s (UID %lld) was recorded as having type "
                          "%s but instead has type %s in replay.",
                          index, tid, ctx->get_task_name(),ctx->get_unique_id(),
                          Operation::get_string_rep(info.kind),
                          Operation::get_string_rep(op->get_operation_kind()));
#ifdef DEBUG_LEGION
            assert(false);
#endif
            exit(ERROR_TRACE_VIOLATION);
          }
          // Check that they have the same number of region requirements
          if (info.count != op->get_region_count())
          {
            log_run.error("Trace violation! Operation at index %d of trace %d "
                          "in task %s (UID %lld) was recorded as having %d "
                          "regions, but instead has %zd regions in replay.",
                          index, tid, ctx->get_task_name(),
                          ctx->get_unique_id(), info.count,
                          op->get_region_count());
#ifdef DEBUG_LEGION
            assert(false);
#endif
            exit(ERROR_TRACE_VIOLATION);
          }
          // If we make it here, everything is good
          const LegionVector<DependenceRecord>::aligned &deps = 
                                                          dependences[index];
          operations.push_back(key);
#ifdef LEGION_SPY
          current_uids.push_back(op->get_unique_op_id());
          num_regions.push_back(op->get_region_count());
#endif
          // Add a mapping reference since people will be 
          // registering dependences
          op->add_mapping_reference(gen);  
          // Then compute all the dependences on this operation from
          // our previous recording of the trace
          for (LegionVector<DependenceRecord>::aligned::const_iterator it = 
                deps.begin(); it != deps.end(); it++)
          {
#ifdef DEBUG_LEGION
            assert((it->operation_idx >= 0) &&
                   ((size_t)it->operation_idx < operations.size()));
#endif
            const std::pair<Operation*,GenerationID> &target = 
                                                  operations[it->operation_idx];

            if ((it->prev_idx == -1) || (it->next_idx == -1))
            {
              op->register_dependence(target.first, target.second, 
                                      it->shard_only);
#ifdef LEGION_SPY
              LegionSpy::log_mapping_dependence(
                  op->get_context()->get_unique_id(),
                  current_uids[it->operation_idx], 
                  (it->prev_idx == -1) ? 0 : it->prev_idx,
                  op->get_unique_op_id(), 
                  (it->next_idx == -1) ? 0 : it->next_idx, TRUE_DEPENDENCE);
#endif
            }
            else
            {
              op->register_region_dependence(it->next_idx, target.first,
                                             target.second, it->prev_idx,
                                             it->dtype, it->validates,
                                             it->dependent_mask,it->shard_only);
#ifdef LEGION_SPY
              LegionSpy::log_mapping_dependence(
                  op->get_context()->get_unique_id(),
                  current_uids[it->operation_idx], it->prev_idx,
                  op->get_unique_op_id(), it->next_idx, it->dtype);
#endif
            }
          }
        }
        else
        {
          // We already added our creator to the list of operations
          // so the set of dependences is index-1
#ifdef DEBUG_LEGION
          assert(index > 0);
#endif
          const LegionVector<DependenceRecord>::aligned &deps = 
                                                        dependences[index-1];
          // Special case for internal operations
          // Internal operations need to register transitive dependences
          // on all the other operations with which it interferes.
          // We can get this from the set of operations on which the
          // operation we are currently performing dependence analysis
          // has dependences.
          InternalOp *internal_op = static_cast<InternalOp*>(op);
#ifdef DEBUG_LEGION
          assert(internal_op == dynamic_cast<InternalOp*>(op));
#endif
          int internal_index = internal_op->get_internal_index();
          for (LegionVector<DependenceRecord>::aligned::const_iterator it = 
                deps.begin(); it != deps.end(); it++)
          {
            // We only record dependences for this internal operation on
            // the indexes for which this internal operation is being done
            if (internal_index != it->next_idx)
              continue;
#ifdef DEBUG_LEGION
            assert((it->operation_idx >= 0) &&
                   ((size_t)it->operation_idx < operations.size()));
#endif
            const std::pair<Operation*,GenerationID> &target = 
                                                  operations[it->operation_idx];
            // If this is the case we can do the normal registration
            if ((it->prev_idx == -1) || (it->next_idx == -1))
            {
              internal_op->register_dependence(target.first, target.second, 
                                               it->shard_only);
#ifdef LEGION_SPY
              LegionSpy::log_mapping_dependence(
                  op->get_context()->get_unique_id(),
                  current_uids[it->operation_idx], 
                  (it->prev_idx == -1) ? 0 : it->prev_idx,
                  op->get_unique_op_id(), 
                  (it->next_idx == -1) ? 0 : it->next_idx, TRUE_DEPENDENCE);
#endif
            }
            else
            {
              internal_op->record_trace_dependence(target.first, target.second,
                                                 it->prev_idx, it->next_idx,
                                                 it->dtype, it->dependent_mask,
                                                 it->shard_only);
#ifdef LEGION_SPY
              LegionSpy::log_mapping_dependence(
                  internal_op->get_context()->get_unique_id(),
                  current_uids[it->operation_idx], it->prev_idx,
                  internal_op->get_unique_op_id(), 0, it->dtype);
#endif
            }
          }
        }
      }
    }

    //--------------------------------------------------------------------------
    void DynamicTrace::record_dependence(Operation *target,GenerationID tar_gen,
                                         Operation *source,GenerationID src_gen,
                                         bool shard_only_dependence)
    //--------------------------------------------------------------------------
    {
#ifdef DEBUG_LEGION
      assert(tracing);
      if (!source->is_internal_op())
      {
        assert(operations.back().first == source);
        assert(operations.back().second == src_gen);
      }
#endif
      std::pair<Operation*,GenerationID> target_key(target, tar_gen);
      std::map<std::pair<Operation*,GenerationID>,unsigned>::const_iterator
        finder = op_map.find(target_key);
      // We only need to record it if it falls within our trace
      if (finder != op_map.end())
      {
        // Two cases here
        if (!source->is_internal_op())
        {
          // Normal case
          dependences.back().push_back(DependenceRecord(finder->second));
        }
        else
        {
          // Otherwise this is an internal op so record it special
          // Don't record dependences on our creator
          if (target_key != operations.back())
          {
            std::pair<InternalOp*,GenerationID> 
              src_key(static_cast<InternalOp*>(source), src_gen);
#ifdef DEBUG_LEGION
            assert(internal_dependences.find(src_key) != 
                   internal_dependences.end());
#endif
            internal_dependences[src_key].push_back(
                DependenceRecord(finder->second));
          }
        }
      }
      else if (target->is_internal_op())
      {
        // They shouldn't both be internal operations, if they are, then
        // they should be going through the other path that tracks
        // dependences based on specific region requirements
#ifdef DEBUG_LEGION
        assert(!source->is_internal_op());
#endif
        // First check to see if the internal op is one of ours
        std::pair<InternalOp*,GenerationID> 
          local_key(static_cast<InternalOp*>(target),tar_gen);
        std::map<std::pair<InternalOp*,GenerationID>,
                LegionVector<DependenceRecord>::aligned>::const_iterator
          internal_finder = internal_dependences.find(local_key);
        if (internal_finder != internal_dependences.end())
        {
          LegionVector<DependenceRecord>::aligned &target_deps = 
                                                        dependences.back();
          const LegionVector<DependenceRecord>::aligned &internal_deps = 
                                                        internal_finder->second;
          for (LegionVector<DependenceRecord>::aligned::const_iterator it = 
                internal_deps.begin(); it != internal_deps.end(); it++)
          {
            target_deps.push_back(DependenceRecord(it->operation_idx)); 
          }
        }
      }
    }

    //--------------------------------------------------------------------------
    void DynamicTrace::record_region_dependence(Operation *target, 
                                                GenerationID tar_gen,
                                                Operation *source, 
                                                GenerationID src_gen,
                                                unsigned target_idx, 
                                                unsigned source_idx,
                                                DependenceType dtype,
                                                bool validates,
                                                const FieldMask &dep_mask,
                                                bool shard_only_dependence)
    //--------------------------------------------------------------------------
    {
#ifdef DEBUG_LEGION
      assert(tracing);
      if (!source->is_internal_op())
      {
        assert(operations.back().first == source);
        assert(operations.back().second == src_gen);
      }
#endif
      std::pair<Operation*,GenerationID> target_key(target, tar_gen);
      std::map<std::pair<Operation*,GenerationID>,unsigned>::const_iterator
        finder = op_map.find(target_key);
      // We only need to record it if it falls within our trace
      if (finder != op_map.end())
      {
        // Two cases here, 
        if (!source->is_internal_op())
        {
          // Normal case
          dependences.back().push_back(
              DependenceRecord(finder->second, target_idx, source_idx,
                   validates, shard_only_dependence, dtype, dep_mask));
        }
        else
        {
          // Otherwise this is a internal op so record it special
          // Don't record dependences on our creator
          if (target_key != operations.back())
          { 
            std::pair<InternalOp*,GenerationID> 
              src_key(static_cast<InternalOp*>(source), src_gen);
#ifdef DEBUG_LEGION
            assert(internal_dependences.find(src_key) != 
                   internal_dependences.end());
#endif
            internal_dependences[src_key].push_back(
                DependenceRecord(finder->second, target_idx, source_idx,
                     validates, shard_only_dependence, dtype, dep_mask));
          }
        }
      }
      else if (target->is_internal_op())
      {
        // First check to see if the internal op is one of ours
        std::pair<InternalOp*,GenerationID> 
          local_key(static_cast<InternalOp*>(target), tar_gen);
        std::map<std::pair<InternalOp*,GenerationID>,
                 LegionVector<DependenceRecord>::aligned>::const_iterator
          internal_finder = internal_dependences.find(local_key);
        if (internal_finder != internal_dependences.end())
        {
          // It is one of ours, so two cases
          if (!source->is_internal_op())
          {
            // Iterate over the internal operation dependences and 
            // translate them to our dependences
            for (LegionVector<DependenceRecord>::aligned::const_iterator
                  it = internal_finder->second.begin(); 
                  it != internal_finder->second.end(); it++)
            {
              FieldMask overlap = it->dependent_mask & dep_mask;
              if (!overlap)
                continue;
              dependences.back().push_back(
                  DependenceRecord(it->operation_idx, it->prev_idx,
                     source_idx, it->validates, shard_only_dependence,
                     it->dtype, overlap));
            }
          }
          else
          {
            // Iterate over the internal operation dependences
            // and translate them to our dependences
            std::pair<InternalOp*,GenerationID> 
              src_key(static_cast<InternalOp*>(source), src_gen);
#ifdef DEBUG_LEGION
            assert(internal_dependences.find(src_key) != 
                   internal_dependences.end());
#endif
            LegionVector<DependenceRecord>::aligned &internal_deps = 
                                              internal_dependences[src_key];
            for (LegionVector<DependenceRecord>::aligned::const_iterator
                  it = internal_finder->second.begin(); 
                  it != internal_finder->second.end(); it++)
            {
              FieldMask overlap = it->dependent_mask & dep_mask;
              if (!overlap)
                continue;
              internal_deps.push_back(
                  DependenceRecord(it->operation_idx, it->prev_idx,
                    source_idx, it->validates, shard_only_dependence,
                    it->dtype, overlap));
            }
          }
        }
      }
    }

    //--------------------------------------------------------------------------
    void DynamicTrace::record_aliased_children(unsigned req_index,
                                          unsigned depth, const FieldMask &mask)
    //--------------------------------------------------------------------------
    {
      unsigned index = operations.size() - 1;
      aliased_children[index].push_back(AliasChildren(req_index, depth, mask));
    } 

    /////////////////////////////////////////////////////////////
    // TraceCaptureOp 
    /////////////////////////////////////////////////////////////

    //--------------------------------------------------------------------------
    TraceCaptureOp::TraceCaptureOp(Runtime *rt)
      : Operation(rt)
    //--------------------------------------------------------------------------
    {
    }

    //--------------------------------------------------------------------------
    TraceCaptureOp::TraceCaptureOp(const TraceCaptureOp &rhs)
      : Operation(NULL)
    //--------------------------------------------------------------------------
    {
      // should never be called
      assert(false);
    }

    //--------------------------------------------------------------------------
    TraceCaptureOp::~TraceCaptureOp(void)
    //--------------------------------------------------------------------------
    {
    }

    //--------------------------------------------------------------------------
    TraceCaptureOp& TraceCaptureOp::operator=(const TraceCaptureOp &rhs)
    //--------------------------------------------------------------------------
    {
      // should never be called
      assert(false);
      return *this;
    }

    //--------------------------------------------------------------------------
    void TraceCaptureOp::initialize_capture(TaskContext *ctx)
    //--------------------------------------------------------------------------
    {
      initialize_operation(ctx, true/*track*/);
#ifdef DEBUG_LEGION
      assert(trace != NULL);
      assert(trace->is_dynamic_trace());
#endif
      local_trace = trace->as_dynamic_trace();
      // Now mark our trace as NULL to avoid registering this operation
      trace = NULL;
      tracing = false;
      if (Runtime::legion_spy_enabled)
        LegionSpy::log_trace_operation(ctx->get_unique_id(), unique_op_id);
    }

    //--------------------------------------------------------------------------
    void TraceCaptureOp::activate(void)
    //--------------------------------------------------------------------------
    {
      activate_operation();
    }

    //--------------------------------------------------------------------------
    void TraceCaptureOp::deactivate(void)
    //--------------------------------------------------------------------------
    {
      deactivate_operation();
      runtime->free_capture_op(this);
    }

    //--------------------------------------------------------------------------
    const char* TraceCaptureOp::get_logging_name(void) const
    //--------------------------------------------------------------------------
    {
      return op_names[TRACE_CAPTURE_OP_KIND];
    }

    //--------------------------------------------------------------------------
    Operation::OpKind TraceCaptureOp::get_operation_kind(void) const
    //--------------------------------------------------------------------------
    {
      return TRACE_CAPTURE_OP_KIND;
    }

    //--------------------------------------------------------------------------
    void TraceCaptureOp::trigger_dependence_analysis(void)
    //--------------------------------------------------------------------------
    {
#ifdef DEBUG_LEGION
      assert(trace == NULL);
      assert(local_trace != NULL);
#endif
      // Indicate that we are done capturing this trace
      local_trace->end_trace_capture();
    }

    /////////////////////////////////////////////////////////////
    // TraceCompleteOp 
    /////////////////////////////////////////////////////////////

    //--------------------------------------------------------------------------
    TraceCompleteOp::TraceCompleteOp(Runtime *rt)
      : FenceOp(rt)
    //--------------------------------------------------------------------------
    {
    }

    //--------------------------------------------------------------------------
    TraceCompleteOp::TraceCompleteOp(const TraceCompleteOp &rhs)
      : FenceOp(NULL)
    //--------------------------------------------------------------------------
    {
      // should never be called
      assert(false);
    }

    //--------------------------------------------------------------------------
    TraceCompleteOp::~TraceCompleteOp(void)
    //--------------------------------------------------------------------------
    {
    }

    //--------------------------------------------------------------------------
    TraceCompleteOp& TraceCompleteOp::operator=(const TraceCompleteOp &rhs)
    //--------------------------------------------------------------------------
    {
      // should never be called
      assert(false);
      return *this;
    }

    //--------------------------------------------------------------------------
    void TraceCompleteOp::initialize_complete(TaskContext *ctx)
    //--------------------------------------------------------------------------
    {
      initialize(ctx, MIXED_FENCE);
#ifdef DEBUG_LEGION
      assert(trace != NULL);
#endif
      local_trace = trace;
      // Now mark our trace as NULL to avoid registering this operation
      trace = NULL;
    }

    //--------------------------------------------------------------------------
    void TraceCompleteOp::activate(void)
    //--------------------------------------------------------------------------
    {
      activate_operation();
    }

    //--------------------------------------------------------------------------
    void TraceCompleteOp::deactivate(void)
    //--------------------------------------------------------------------------
    {
      deactivate_operation();
      runtime->free_trace_op(this);
    }

    //--------------------------------------------------------------------------
    const char* TraceCompleteOp::get_logging_name(void) const
    //--------------------------------------------------------------------------
    {
      return op_names[TRACE_COMPLETE_OP_KIND];
    }

    //--------------------------------------------------------------------------
    Operation::OpKind TraceCompleteOp::get_operation_kind(void) const
    //--------------------------------------------------------------------------
    {
      return TRACE_COMPLETE_OP_KIND; 
    }

    //--------------------------------------------------------------------------
    void TraceCompleteOp::trigger_dependence_analysis(void)
    //--------------------------------------------------------------------------
    {
#ifdef DEBUG_LEGION
      assert(trace == NULL);
      assert(local_trace != NULL);
#endif
      // Indicate that this trace is done being captured
      // This also registers that we have dependences on all operations
      // in the trace.
      local_trace->end_trace_execution(this);
      // Now update the parent context with this fence before we can complete
      // the dependence analysis and possibly be deactivated
      parent_ctx->update_current_fence(this);
      // If this is a static trace, then we remove our reference when we're done
      if (local_trace->is_static_trace())
      {
        StaticTrace *static_trace = static_cast<StaticTrace*>(local_trace);
        if (static_trace->remove_reference())
          legion_delete(static_trace);
      }
    }
    
  }; // namespace Internal 
}; // namespace Legion
<|MERGE_RESOLUTION|>--- conflicted
+++ resolved
@@ -73,7 +73,8 @@
       for (unsigned idx = 0; idx < operations.size(); idx++)
       {
         const std::pair<Operation*,GenerationID> &target = operations[idx];
-        op->register_dependence(target.first, target.second);
+        op->register_dependence(target.first, target.second, 
+                                false/*shard only*/);
 #ifdef LEGION_SPY
         for (unsigned req_idx = 0; req_idx < num_regions[idx]; req_idx++)
         {
@@ -431,42 +432,7 @@
       current_uids.clear();
       num_regions.clear();
 #endif
-<<<<<<< HEAD
-    }
-
-    //--------------------------------------------------------------------------
-    void DynamicTrace::end_trace_execution(Operation *op)
-    //--------------------------------------------------------------------------
-    {
-#ifdef DEBUG_LEGION
-      assert(!tracing);
-#endif
-      // Register for this fence on every one of the operations in
-      // the trace and then clear out the operations data structure
-      for (unsigned idx = 0; idx < operations.size(); idx++)
-      {
-        const std::pair<Operation*,GenerationID> &target = operations[idx];
-        op->register_dependence(target.first,target.second,false/*shard only*/);
-#ifdef LEGION_SPY
-        for (unsigned req_idx = 0; req_idx < num_regions[idx]; req_idx++)
-        {
-          LegionSpy::log_mapping_dependence(
-              op->get_context()->get_unique_id(), current_uids[idx], req_idx,
-              op->get_unique_op_id(), 0, TRUE_DEPENDENCE);
-        }
-#endif
-        // Remove any mapping references that we hold
-        target.first->remove_mapping_reference(target.second);
-      }
-      operations.clear();
-#ifdef LEGION_SPY
-      current_uids.clear();
-      num_regions.clear();
-#endif
-    }
-=======
     } 
->>>>>>> 44bc2ca6
 
     //--------------------------------------------------------------------------
     bool DynamicTrace::handles_region_tree(RegionTreeID tid) const
