/* Copyright 2017 Stanford University, NVIDIA Corporation
 *
 * Licensed under the Apache License, Version 2.0 (the "License");
 * you may not use this file except in compliance with the License.
 * You may obtain a copy of the License at
 *
 *     http://www.apache.org/licenses/LICENSE-2.0
 *
 * Unless required by applicable law or agreed to in writing, software
 * distributed under the License is distributed on an "AS IS" BASIS,
 * WITHOUT WARRANTIES OR CONDITIONS OF ANY KIND, either express or implied.
 * See the License for the specific language governing permissions and
 * limitations under the License.
 */

#include "legion.h"
#include "runtime.h"
#include "legion_ops.h"
#include "legion_tasks.h"
#include "region_tree.h"
#include "legion_spy.h"
#include "legion_trace.h"
#include "legion_profiling.h"
#include "legion_instances.h"
#include "legion_views.h"
#include "legion_analysis.h"
#include "legion_context.h"

namespace Legion {
  namespace Internal {

    LEGION_EXTERN_LOGGER_DECLARATIONS

    /////////////////////////////////////////////////////////////
    // Users and Info 
    /////////////////////////////////////////////////////////////

    //--------------------------------------------------------------------------
    LogicalUser::LogicalUser(void)
      : GenericUser(), op(NULL), idx(0), gen(0), timeout(TIMEOUT)
#ifdef LEGION_SPY
        , uid(0)
#endif
    //--------------------------------------------------------------------------
    {
    }

    //--------------------------------------------------------------------------
    LogicalUser::LogicalUser(Operation *o, unsigned id, const RegionUsage &u,
                             const FieldMask &m)
      : GenericUser(u, m), op(o), idx(id), 
        gen(o->get_generation()), timeout(TIMEOUT)
#ifdef LEGION_SPY
        , uid(o->get_unique_op_id())
#endif
    //--------------------------------------------------------------------------
    {
    }

    //--------------------------------------------------------------------------
    LogicalUser::LogicalUser(Operation *o, GenerationID g, unsigned id, 
                             const RegionUsage &u, const FieldMask &m)
      : GenericUser(u, m), op(o), idx(id), gen(g), timeout(TIMEOUT)
#ifdef LEGION_SPY
        , uid(o->get_unique_op_id())
#endif
    //--------------------------------------------------------------------------
    {
    }

    //--------------------------------------------------------------------------
    PhysicalUser::PhysicalUser(void)
    //--------------------------------------------------------------------------
    {
    }
    
    //--------------------------------------------------------------------------
    PhysicalUser::PhysicalUser(const RegionUsage &u, const LegionColor c,
                               UniqueID id, unsigned idx, RegionNode *n)
      : usage(u), child(c), op_id(id), index(idx), node(n)
    //--------------------------------------------------------------------------
    {
    }

    //--------------------------------------------------------------------------
    PhysicalUser::PhysicalUser(const PhysicalUser &rhs)
    //--------------------------------------------------------------------------
    {
      // should never be called
      assert(false);
    }

    //--------------------------------------------------------------------------
    PhysicalUser::~PhysicalUser(void)
    //--------------------------------------------------------------------------
    {
    }

    //--------------------------------------------------------------------------
    PhysicalUser& PhysicalUser::operator=(const PhysicalUser &rhs)
    //--------------------------------------------------------------------------
    {
      // should never be called
      assert(false);
      return *this;
    }

    //--------------------------------------------------------------------------
    void PhysicalUser::pack_user(Serializer &rez)
    //--------------------------------------------------------------------------
    {
      rez.serialize(child);
      rez.serialize(usage.privilege);
      rez.serialize(usage.prop);
      rez.serialize(usage.redop);
      rez.serialize(op_id);
      rez.serialize(index);
      rez.serialize(node->handle);
    }

    //--------------------------------------------------------------------------
    /*static*/ PhysicalUser* PhysicalUser::unpack_user(Deserializer &derez,
                                                       bool add_reference,
                                                       RegionTreeForest *forest)
    //--------------------------------------------------------------------------
    {
      PhysicalUser *result = new PhysicalUser();
      derez.deserialize(result->child);
      derez.deserialize(result->usage.privilege);
      derez.deserialize(result->usage.prop);
      derez.deserialize(result->usage.redop);
      derez.deserialize(result->op_id);
      derez.deserialize(result->index);
      LogicalRegion handle;
      derez.deserialize(handle);
      result->node = forest->get_node(handle);
#ifdef DEBUG_LEGION
      assert(result != NULL);
#endif
      if (add_reference)
        result->add_reference();
      return result;
    }

    //--------------------------------------------------------------------------
    TraversalInfo::TraversalInfo(ContextID c, Operation *o, unsigned idx,
                                 const RegionRequirement &r, VersionInfo &info, 
                                 const FieldMask &k, std::set<RtEvent> &e)
      : ctx(c), op(o), index(idx), req(r), version_info(info),
        traversal_mask(k), context_uid(o->get_context()->get_context_uid()),
        map_applied_events(e)
    //--------------------------------------------------------------------------
    {
    }

    /////////////////////////////////////////////////////////////
    // VersioningSet
    /////////////////////////////////////////////////////////////

    //--------------------------------------------------------------------------
    template<ReferenceSource REF_KIND, bool LOCAL>
    VersioningSet<REF_KIND,LOCAL>::VersioningSet(void)
      : single(true)
    //--------------------------------------------------------------------------
    {
      versions.single_version = NULL;
    }

    //--------------------------------------------------------------------------
    template<ReferenceSource REF_KIND, bool LOCAL>
    VersioningSet<REF_KIND,LOCAL>::VersioningSet(const VersioningSet &rhs)
      : single(true) 
    //--------------------------------------------------------------------------
    {
      // must be empty
#ifdef DEBUG_LEGION
      assert(rhs.single);
      assert(rhs.versions.single_version == NULL);
#endif
      versions.single_version = NULL;
    }

    //--------------------------------------------------------------------------
    template<ReferenceSource REF_KIND, bool LOCAL>
    VersioningSet<REF_KIND,LOCAL>::~VersioningSet(void)
    //--------------------------------------------------------------------------
    {
      clear(); 
    }

    //--------------------------------------------------------------------------
    template<ReferenceSource REF_KIND, bool LOCAL>
    VersioningSet<REF_KIND,LOCAL>& VersioningSet<REF_KIND,LOCAL>::operator=(
                                                       const VersioningSet &rhs)
    //--------------------------------------------------------------------------
    {
      // should never be called
      assert(false);
    }

    //--------------------------------------------------------------------------
    template<ReferenceSource REF_KIND, bool LOCAL>
    const FieldMask& VersioningSet<REF_KIND,LOCAL>::operator[](
                                                      VersionState *state) const
    //--------------------------------------------------------------------------
    {
      if (single)
      {
#ifdef DEBUG_LEGION
        assert(state == versions.single_version);
#endif
        return valid_fields;
      }
      else
      {
        LegionMap<VersionState*,FieldMask>::aligned::const_iterator finder =
          versions.multi_versions->find(state);
#ifdef DEBUG_LEGION
        assert(finder != versions.multi_versions->end());
#endif
        return finder->second;
      }
    }

    //--------------------------------------------------------------------------
    template<ReferenceSource REF_KIND, bool LOCAL>
    void VersioningSet<REF_KIND,LOCAL>::insert(VersionState *state, 
                               const FieldMask &mask, ReferenceMutator *mutator)
    //--------------------------------------------------------------------------
    {
#ifdef DEBUG_LEGION
      assert(!!mask);
#endif
      if (single)
      {
        if (versions.single_version == NULL)
        {
          versions.single_version = state;
          valid_fields = mask;
          if (REF_KIND != LAST_SOURCE_REF)
          {
#ifdef DEBUG_LEGION
            //assert(mutator != NULL);
#endif
            // If we're not local and this is the owner we
            // have to send a remote update 
            if (!LOCAL && !state->is_owner())
              state->send_remote_valid_update(state->owner_space, mutator,
                                              1/*count*/, true/*add*/);
            state->add_base_valid_ref(REF_KIND, mutator);
          }
        }
        else if (versions.single_version == state)
        {
          valid_fields |= mask;
        }
        else
        {
          // Go to multi
          LegionMap<VersionState*,FieldMask>::aligned *multi = 
            new LegionMap<VersionState*,FieldMask>::aligned();
          (*multi)[versions.single_version] = valid_fields;
          (*multi)[state] = mask;
          versions.multi_versions = multi;
          single = false;
          valid_fields |= mask;
          if (REF_KIND != LAST_SOURCE_REF)
          {
#ifdef DEBUG_LEGION
            //assert(mutator != NULL);
#endif
            if (!LOCAL && !state->is_owner())
              state->send_remote_valid_update(state->owner_space, mutator,
                                              1/*count*/, true/*add*/);
            state->add_base_valid_ref(REF_KIND, mutator);
          }
        }
      }
      else
      {
 #ifdef DEBUG_LEGION
        assert(versions.multi_versions != NULL);
#endif   
        LegionMap<VersionState*,FieldMask>::aligned::iterator finder = 
          versions.multi_versions->find(state);
        if (finder == versions.multi_versions->end())
        {
          (*versions.multi_versions)[state] = mask;
          if (REF_KIND != LAST_SOURCE_REF)
          {
#ifdef DEBUG_LEGION
            //assert(mutator != NULL);
#endif
            if (!LOCAL && !state->is_owner())
              state->send_remote_valid_update(state->owner_space, mutator,
                                              1/*count*/, true/*add*/);
            state->add_base_valid_ref(REF_KIND, mutator);
          }
        }
        else
          finder->second |= mask;
        valid_fields |= mask;
      }
    }

    //--------------------------------------------------------------------------
    template<ReferenceSource REF_KIND, bool LOCAL>
    RtEvent VersioningSet<REF_KIND,LOCAL>::insert(VersionState *state,
                                                  const FieldMask &mask, 
                                                  Runtime *runtime, RtEvent pre)
    //--------------------------------------------------------------------------
    {
#ifdef DEBUG_LEGION
      assert(!!mask);
#endif
      if (single)
      {
        if (versions.single_version == NULL)
        {
          versions.single_version = state;
          valid_fields = mask;
          if (REF_KIND != LAST_SOURCE_REF)
          {
            VersioningSetRefArgs args;
            args.state = state;
            args.kind = REF_KIND;
            return runtime->issue_runtime_meta_task(args, LG_LATENCY_PRIORITY,
                                                    NULL, pre);
          }
        }
        else if (versions.single_version == state)
        {
          valid_fields |= mask;
        }
        else
        {
          // Go to multi
          LegionMap<VersionState*,FieldMask>::aligned *multi = 
            new LegionMap<VersionState*,FieldMask>::aligned();
          (*multi)[versions.single_version] = valid_fields;
          (*multi)[state] = mask;
          versions.multi_versions = multi;
          single = false;
          valid_fields |= mask;
          if (REF_KIND != LAST_SOURCE_REF)
          {
            VersioningSetRefArgs args;
            args.state = state;
            args.kind = REF_KIND;
            return runtime->issue_runtime_meta_task(args, LG_LATENCY_PRIORITY,
                                                    NULL, pre);
          }
        }
      }
      else
      {
 #ifdef DEBUG_LEGION
        assert(versions.multi_versions != NULL);
#endif   
        LegionMap<VersionState*,FieldMask>::aligned::iterator finder = 
          versions.multi_versions->find(state);
        if (finder == versions.multi_versions->end())
        {
          (*versions.multi_versions)[state] = mask;
          if (REF_KIND != LAST_SOURCE_REF)
          {
            VersioningSetRefArgs args;
            args.state = state;
            args.kind = REF_KIND;
            return runtime->issue_runtime_meta_task(args, LG_LATENCY_PRIORITY,
                                                    NULL, pre);
          }
        }
        else
          finder->second |= mask;
        valid_fields |= mask;
      }
      return RtEvent::NO_RT_EVENT;
    }

    //--------------------------------------------------------------------------
    template<ReferenceSource REF_KIND, bool LOCAL>
    void VersioningSet<REF_KIND,LOCAL>::erase(VersionState *to_erase) 
    //--------------------------------------------------------------------------
    {
      if (single)
      {
#ifdef DEBUG_LEGION
        assert(versions.single_version == to_erase);
#endif
        versions.single_version = NULL;
        valid_fields.clear();
      }
      else
      {
        LegionMap<VersionState*,FieldMask>::aligned::iterator finder = 
          versions.multi_versions->find(to_erase);
#ifdef DEBUG_LEGION
        assert(finder != versions.multi_versions->end());
#endif
        valid_fields -= finder->second;
        versions.multi_versions->erase(finder);
        if (versions.multi_versions->size() == 1)
        {
          // go back to single
          finder = versions.multi_versions->begin();
          valid_fields = finder->second;
          VersionState *first = finder->first;
          delete versions.multi_versions;
          versions.single_version = first;
          single = true;
        }
      }
      if (REF_KIND != LAST_SOURCE_REF)
      {
        if (!LOCAL && !to_erase->is_owner())
          to_erase->send_remote_valid_update(to_erase->owner_space, 
              NULL/*mutator*/, 1/*count*/, false/*add*/);
        if (to_erase->remove_base_valid_ref(REF_KIND))
          delete to_erase; 
      }
    }

    //--------------------------------------------------------------------------
    template<ReferenceSource REF_KIND, bool LOCAL>
    void VersioningSet<REF_KIND,LOCAL>::clear(void)
    //--------------------------------------------------------------------------
    {
      if (single)
      {
        if ((REF_KIND != LAST_SOURCE_REF) && (versions.single_version != NULL))
        {
          if (!LOCAL && !versions.single_version->is_owner())
            versions.single_version->send_remote_valid_update(
                versions.single_version->owner_space, 
                NULL/*mutator*/, 1/*count*/, false/*add*/);
          if (versions.single_version->remove_base_valid_ref(REF_KIND))
            delete versions.single_version;
        }
        versions.single_version = NULL;
      }
      else
      {
#ifdef DEBUG_LEGION
        assert(versions.multi_versions != NULL);
#endif
        if (REF_KIND != LAST_SOURCE_REF)
        {
          for (LegionMap<VersionState*,FieldMask>::aligned::iterator it = 
                versions.multi_versions->begin(); it != 
                versions.multi_versions->end(); it++)
          {
            if (!LOCAL && !it->first->is_owner())
              it->first->send_remote_valid_update(it->first->owner_space,
                  NULL/*mutator*/, 1/*count*/, false/*add*/);
            if (it->first->remove_base_valid_ref(REF_KIND))
              delete it->first;
          }
        }
        delete versions.multi_versions;
        versions.multi_versions = NULL;
        single = true;
      }
      valid_fields.clear();
    }

    //--------------------------------------------------------------------------
    template<ReferenceSource REF_KIND, bool LOCAL>
    size_t VersioningSet<REF_KIND,LOCAL>::size(void) const
    //--------------------------------------------------------------------------
    {
      if (single)
      {
        if (versions.single_version == NULL)
          return 0;
        else
          return 1;
      }
      else
        return versions.multi_versions->size(); 
    }

    //--------------------------------------------------------------------------
    template<ReferenceSource REF_KIND, bool LOCAL>
    std::pair<VersionState*,FieldMask>* 
                VersioningSet<REF_KIND,LOCAL>::next(VersionState *current) const
    //--------------------------------------------------------------------------
    {
      if (single)
      {
#ifdef DEBUG_LEGION
        assert(current == versions.single_version);
#endif
        return NULL; 
      }
      else
      {
        LegionMap<VersionState*,FieldMask>::aligned::iterator finder = 
          versions.multi_versions->find(current);
#ifdef DEBUG_LEGION
        assert(finder != versions.multi_versions->end());
#endif
        finder++;
        if (finder == versions.multi_versions->end())
          return NULL;
        else
          return reinterpret_cast<
                      std::pair<VersionState*,FieldMask>*>(&(*finder));
      }
    }

    //--------------------------------------------------------------------------
    template<ReferenceSource REF_KIND, bool LOCAL>
    void VersioningSet<REF_KIND,LOCAL>::move(VersioningSet &other)
    //--------------------------------------------------------------------------
    {
#ifdef DEBUG_LEGION
      assert(other.empty());
#endif
      if (single)
      {
        other.versions.single_version = versions.single_version;
        other.single = true;
        versions.single_version = NULL;
      }
      else
      {
        other.versions.multi_versions = versions.multi_versions;
        other.single = false;
        versions.multi_versions = NULL;
        single = true;
      }
      other.valid_fields = valid_fields;
      valid_fields.clear();
    }

    //--------------------------------------------------------------------------
    template<ReferenceSource REF_KIND, bool LOCAL>
    typename VersioningSet<REF_KIND,LOCAL>::iterator 
                                VersioningSet<REF_KIND,LOCAL>::begin(void) const
    //--------------------------------------------------------------------------
    {
      // Scariness!
      if (single)
      {
        // If we're empty return end
        if (versions.single_version == NULL)
          return end();
        return iterator(this, 
            reinterpret_cast<std::pair<VersionState*,FieldMask>*>(
              const_cast<VersioningSet<REF_KIND,LOCAL>*>(this)), 
                                                    true/*single*/);
      }
      else
        return iterator(this,
            reinterpret_cast<std::pair<VersionState*,FieldMask>*>(
              &(*(versions.multi_versions->begin()))), false); 
    }

    //--------------------------------------------------------------------------
    template<ReferenceSource REF_KIND, bool LOCAL> 
      template<ReferenceSource ARG_KIND, bool ARG_LOCAL>
    void VersioningSet<REF_KIND,LOCAL>::reduce(const FieldMask &merge_mask, 
                             VersioningSet<ARG_KIND,ARG_LOCAL> &new_states,
                             ReferenceMutator *mutator)
    //--------------------------------------------------------------------------
    {
      // If you are looking for the magical reduce function that allows
      // us to know which are the most recent version state objects, well
      // you can congratulate yourself because you've found it
#ifdef DEBUG_LEGION
      sanity_check();
      new_states.sanity_check();
#endif
      std::vector<VersionState*> to_erase_new;
      for (typename VersioningSet<ARG_KIND,ARG_LOCAL>::iterator nit = 
            new_states.begin(); nit != new_states.end(); nit++)
      {
        LegionMap<VersionState*,FieldMask>::aligned to_add; 
        std::vector<VersionState*> to_erase_local;
        FieldMask overlap = merge_mask & nit->second;
        // This VersionState doesn't apply locally if there are no fields
        if (!overlap)
          continue;
        // We can remove these fields from the new states because
        // we know that we are going to handle it
        nit->second -= overlap;
        if (!nit->second)
          to_erase_new.push_back(nit->first);
        // Iterate over our states and see which ones interfere
        for (typename VersioningSet<REF_KIND,LOCAL>::iterator it = begin();
              it != end(); it++)
        {
          FieldMask local_overlap = it->second & overlap;
          if (!local_overlap)
            continue;
          // Overlapping fields to two different version states, compare
          // the version numbers to see which one we should keep
          if (it->first->version_number < nit->first->version_number)
          {
            // Take the next one, throw away this one
            to_add[nit->first] |= local_overlap;
            it->second -= local_overlap;
            if (!it->second)
              to_erase_local.push_back(it->first);
          }
#ifdef DEBUG_LEGION
          else if (it->first->version_number == nit->first->version_number)
            // better be the same object with overlapping fields 
            // and the same version number
            assert(it->first == nit->first);
#endif  
          // Otherwise we keep the old one and throw away the new one
          overlap -= local_overlap;
          if (!overlap)
            break;
        }
        // If we still have fields for this version state, then
        // we just have to insert it locally
        if (!!overlap)
          insert(nit->first, overlap, mutator);
        if (!to_erase_local.empty())
        {
          for (std::vector<VersionState*>::const_iterator it = 
                to_erase_local.begin(); it != to_erase_local.end(); it++)
            erase(*it);
        }
        if (!to_add.empty())
        {
          for (LegionMap<VersionState*,FieldMask>::aligned::const_iterator
                it = to_add.begin(); it != to_add.end(); it++)
            insert(it->first, it->second, mutator);
        }
      }
      if (!to_erase_new.empty())
      {
        for (std::vector<VersionState*>::const_iterator it = 
              to_erase_new.begin(); it != to_erase_new.end(); it++)
          new_states.erase(*it);
      }
#ifdef DEBUG_LEGION
      sanity_check();
#endif
    }

#ifdef DEBUG_LEGION
    //--------------------------------------------------------------------------
    template<ReferenceSource REF_KIND, bool LOCAL>
    void VersioningSet<REF_KIND,LOCAL>::sanity_check(void) const
    //--------------------------------------------------------------------------
    {
      // Each field should exist exactly once
      if (!single)
      {
        assert(versions.multi_versions != NULL);
        FieldMask previous_mask;
        for (LegionMap<VersionState*,FieldMask>::aligned::const_iterator it = 
              versions.multi_versions->begin(); it != 
              versions.multi_versions->end(); it++)
        {
          assert(previous_mask * it->second);
          previous_mask |= it->second;
        }
      }
    }
#endif

    /////////////////////////////////////////////////////////////
    // VersionInfo 
    /////////////////////////////////////////////////////////////

    //--------------------------------------------------------------------------
    VersionInfo::VersionInfo(void)
      : upper_bound_node(NULL)
    //--------------------------------------------------------------------------
    {
    }

    //--------------------------------------------------------------------------
    VersionInfo::VersionInfo(const VersionInfo &rhs)
      : upper_bound_node(rhs.upper_bound_node), 
        field_versions(rhs.field_versions), split_masks(rhs.split_masks)
    //--------------------------------------------------------------------------
    {
      physical_states.resize(rhs.physical_states.size(), NULL); 
      for (unsigned idx = 0; idx < physical_states.size(); idx++)
      {
        if (rhs.physical_states[idx] == NULL)
          continue;
        physical_states[idx] = rhs.physical_states[idx]->clone();
      }
    }

    //--------------------------------------------------------------------------
    VersionInfo::~VersionInfo(void)
    //--------------------------------------------------------------------------
    {
      clear();
    }

    //--------------------------------------------------------------------------
    VersionInfo& VersionInfo::operator=(const VersionInfo &rhs)
    //--------------------------------------------------------------------------
    {
#ifdef DEBUG_LEGION
      assert(field_versions.empty());
      assert(physical_states.empty());
      assert(split_masks.empty());
#endif
      upper_bound_node = rhs.upper_bound_node;
      field_versions = rhs.field_versions;
      split_masks = rhs.split_masks;
      physical_states.resize(rhs.physical_states.size(), NULL); 
      for (unsigned idx = 0; idx < physical_states.size(); idx++)
      {
        if (rhs.physical_states[idx] == NULL)
          continue;
        physical_states[idx] = rhs.physical_states[idx]->clone();
      }
      return *this;
    }

    //--------------------------------------------------------------------------
    void VersionInfo::record_split_fields(RegionTreeNode *node,
                            const FieldMask &split_mask, unsigned offset/*= 0*/)
    //--------------------------------------------------------------------------
    {
      const unsigned depth = node->get_depth() + offset;
#ifdef DEBUG_LEGION
      assert(depth < split_masks.size());
#endif
      split_masks[depth] |= split_mask;
    }

    //--------------------------------------------------------------------------
    void VersionInfo::add_current_version(VersionState *state, 
                                    const FieldMask &state_mask, bool path_only)
    //--------------------------------------------------------------------------
    {
      RegionTreeNode *node = state->logical_node;
      const unsigned depth = node->get_depth();
#ifdef DEBUG_LEGION
      assert(depth < physical_states.size());
#endif
      if (physical_states[depth] == NULL)
        physical_states[depth] = new PhysicalState(node, path_only);
      physical_states[depth]->add_version_state(state, state_mask);
      // Now record the version information
#ifdef DEBUG_LEGION
      assert(depth < field_versions.size());
#endif
      FieldVersions &local_versions = field_versions[depth];
      FieldVersions::iterator finder = 
        local_versions.find(state->version_number);
      if (finder == local_versions.end())
        local_versions[state->version_number] = state_mask;
      else
        finder->second |= state_mask;
    }

    //--------------------------------------------------------------------------
    void VersionInfo::add_advance_version(VersionState *state, 
                                    const FieldMask &state_mask, bool path_only)
    //--------------------------------------------------------------------------
    {
      RegionTreeNode *node = state->logical_node;
      const unsigned depth = node->get_depth();
#ifdef DEBUG_LEGION
      assert(depth < physical_states.size());
#endif
      if (physical_states[depth] == NULL)
        physical_states[depth] = new PhysicalState(node, path_only);
      physical_states[depth]->add_advance_state(state, state_mask);
    }

    //--------------------------------------------------------------------------
    void VersionInfo::set_upper_bound_node(RegionTreeNode *node)
    //--------------------------------------------------------------------------
    {
      upper_bound_node = node;
    }

    //--------------------------------------------------------------------------
    bool VersionInfo::has_physical_states(void) const
    //--------------------------------------------------------------------------
    {
      for (unsigned idx = 0; idx < physical_states.size(); idx++)
      {
        if (physical_states[idx] != NULL)
          return true;
      }
      return false;
    }

    //--------------------------------------------------------------------------
    void VersionInfo::apply_mapping(std::set<RtEvent> &applied_conditions, 
                                    bool copy_through/*=false*/)
    //--------------------------------------------------------------------------
    {
      // We only ever need to apply state at the leaves
#ifdef DEBUG_LEGION
      assert(!physical_states.empty());
#endif
      unsigned last_idx = physical_states.size() - 1;
      if (copy_through)
      {
        // Deal with mis-speculated state that we still have to propagate
        PhysicalState *state = physical_states[last_idx];
        // If we have advance states and we haven't capture, then
        // we need to propagate information
        if (state->has_advance_states() && !state->is_captured())
          state->capture_state();
      }
      physical_states[last_idx]->apply_state(applied_conditions);
    }

    //--------------------------------------------------------------------------
    void VersionInfo::resize(size_t max_depth)
    //--------------------------------------------------------------------------
    {
      // Make this max_depth+1
      max_depth += 1;
      field_versions.resize(max_depth);
      physical_states.resize(max_depth,NULL);
      split_masks.resize(max_depth);
    }

    //--------------------------------------------------------------------------
    void VersionInfo::resize(size_t max_depth, HandleType req_handle,
                             ProjectionFunction *function)
    //--------------------------------------------------------------------------
    {
      // Path depth is twice the function depth because it counts region levels
      max_depth += (2*function->depth);
      // If it is a partition projection function we add one more
      // to get to the next region
      if (req_handle == PART_PROJECTION)
        max_depth += 1;
      resize(max_depth);
    }

    //--------------------------------------------------------------------------
    void VersionInfo::clear(void)
    //--------------------------------------------------------------------------
    {
      upper_bound_node = NULL;
      field_versions.clear();
      for (std::vector<PhysicalState*>::const_iterator it = 
            physical_states.begin(); it != physical_states.end(); it++)
      {
        if ((*it) != NULL)
          delete *it;
      }
      physical_states.clear();
      split_masks.clear();
    }

    //--------------------------------------------------------------------------
    void VersionInfo::sanity_check(unsigned depth)
    //--------------------------------------------------------------------------
    {
      if (depth >= field_versions.size())
        return;
      const FieldVersions &versions = field_versions[depth];
      FieldMask previous_fields;
      for (LegionMap<VersionID,FieldMask>::aligned::const_iterator it = 
            versions.begin(); it != versions.end(); it++)
      {
        assert(previous_fields * it->second);
        previous_fields |= it->second;
      }
    }

    //--------------------------------------------------------------------------
    void VersionInfo::clone_logical(const VersionInfo &rhs, 
                                 const FieldMask &mask, RegionTreeNode *to_node)
    //--------------------------------------------------------------------------
    {
#ifdef DEBUG_LEGION
      assert(upper_bound_node == NULL);
      assert(physical_states.empty());
      assert(field_versions.empty());
      assert(split_masks.empty());
#endif
      const unsigned max_depth = to_node->get_depth() + 1;
#ifdef DEBUG_LEGION
      assert(max_depth <= rhs.split_masks.size());
#endif
      // Only need to copy over the upper bound and split masks that
      // are computed as part of the logical analysis
      upper_bound_node = rhs.upper_bound_node;
      split_masks.resize(max_depth);
      for (unsigned idx = 0; idx < max_depth; idx++)
        split_masks[idx] = rhs.split_masks[idx] & mask;
      // Only need to resize the other things
      field_versions.resize(max_depth);
      physical_states.resize(max_depth, NULL);
    }

    //--------------------------------------------------------------------------
    void VersionInfo::copy_to(VersionInfo &rhs)
    //--------------------------------------------------------------------------
    {
      rhs.upper_bound_node = upper_bound_node;
      // No need to copy over the physical states
      rhs.field_versions = field_versions;
      rhs.split_masks = split_masks;
    }

    //--------------------------------------------------------------------------
    void VersionInfo::clone_to_depth(unsigned depth, const FieldMask &mask,
                                     VersionInfo &target_info) const
    //--------------------------------------------------------------------------
    {
      // If the upper bound nodes are the same, we are done
      const unsigned upper_depth = upper_bound_node->get_depth();
#ifdef DEBUG_LEGION
      assert(upper_depth <= depth);
#endif
      if (upper_depth == depth)
        return;
      // Update the upper bound node
      target_info.set_upper_bound_node(upper_bound_node);
      // Copy data into the target info
      for (unsigned idx = upper_depth; idx < depth; idx++)
      {
        const PhysicalState *state = physical_states[idx];
#ifdef DEBUG_LEGION
        assert(state != NULL);
#endif
        FieldMask split_overlap = split_masks[idx] & mask;
        if (!!split_overlap)
          target_info.record_split_fields(state->node, split_overlap);
        // Also copy over the needed version states
        state->clone_to(mask, target_info);
      }
    }

    //--------------------------------------------------------------------------
    PhysicalState* VersionInfo::find_physical_state(RegionTreeNode *node)
    //--------------------------------------------------------------------------
    {
      const unsigned depth = node->get_depth();
#ifdef DEBUG_LEGION
      assert(depth < physical_states.size());
#endif
      PhysicalState *result = physical_states[depth];
      // We can make a physical state if it is below our upper bound node
      if ((result == NULL) && 
          (upper_bound_node->get_depth() <= node->get_depth()))
      {
        result = 
          new PhysicalState(node, (depth < (physical_states.size()-1)));
        result->capture_state();
        physical_states[depth] = result;
        return result;
      }
#ifdef DEBUG_LEGION
      assert(result != NULL);
      assert(result->node == node);
#endif
      if (!result->is_captured())
        result->capture_state();
      return result;
    }

    //--------------------------------------------------------------------------
    void VersionInfo::get_field_versions(RegionTreeNode *node, bool split_prev,
                                         const FieldMask &needed_fields,
                                         FieldVersions &result_versions)
    //--------------------------------------------------------------------------
    {
      const unsigned depth = node->get_depth();
#ifdef DEBUG_LEGION
      assert(depth < field_versions.size());
      assert(depth < split_masks.size());
#endif
      const FieldMask &split_mask = split_masks[depth];
      const FieldVersions &local_versions = field_versions[depth];
      if (!split_prev || !!split_mask)
      {
        // If we don't care about the split previous mask then we can
        // just copy over what we need
        for (FieldVersions::const_iterator it = local_versions.begin();
              it != local_versions.end(); it++)
        {
          const FieldMask overlap = needed_fields & it->second;
          if (!overlap)
            continue;
          result_versions[it->first] = overlap;
        }
      }
      else
      {
        // We need to save any fields that are needed, and we want
        // the previous version number for any split fields
        for (FieldVersions::const_iterator it = local_versions.begin();
              it != local_versions.end(); it++)
        {
          FieldMask overlap = needed_fields & it->second;
          if (!overlap)
            continue;
          FieldMask split_overlap = overlap & split_mask;
          if (!split_overlap)
          {
            result_versions[it->first] = overlap;
            continue;
          }
#ifdef DEBUG_LEGION
          assert(it->first > 0);
#endif
          result_versions[it->first - 1] = split_overlap;
          overlap -= split_overlap;
          if (!!overlap)
            result_versions[it->first] = overlap;
        }
      }
    }

    //--------------------------------------------------------------------------
    void VersionInfo::get_advance_versions(RegionTreeNode *node, bool base,
                                           const FieldMask &needed_fields,
                                           FieldVersions &result_versions)
    //--------------------------------------------------------------------------
    {
      const unsigned depth = node->get_depth();
#ifdef DEBUG_LEGION
      assert(depth < split_masks.size());
      assert(depth < field_versions.size());
#endif
      const FieldVersions &local_versions = field_versions[depth];
      if (base)
      {
        // Should be no split masks for base updates
#ifdef DEBUG_LEGION
        assert(!split_masks[depth]);
#endif
        // Bottom node with no split fields so therefore we need all
        // the fields advanced
        for (FieldVersions::const_iterator it = local_versions.begin();
              it != local_versions.end(); it++)
        {
          FieldMask overlap = needed_fields & it->second;
          if (!overlap)
            continue;
          result_versions[it->first+1] = overlap;
        }
      }
      else
      {
        // Above versions have already been advanced as reflected
        // by split fields
        for (FieldVersions::const_iterator it = local_versions.begin();
              it != local_versions.end(); it++)
        {
          FieldMask overlap = needed_fields & it->second;
          if (!overlap)
            continue;
          result_versions[it->first] = overlap;
        }
      }
    }

    //--------------------------------------------------------------------------
    const FieldMask& VersionInfo::get_split_mask(unsigned depth) const
    //--------------------------------------------------------------------------
    {
#ifdef DEBUG_LEGION
      assert(depth < split_masks.size());
#endif
      return split_masks[depth];
    }

    //--------------------------------------------------------------------------
    void VersionInfo::get_split_mask(RegionTreeNode *node,
                                     const FieldMask &needed_fields,
                                     FieldMask &result)
    //--------------------------------------------------------------------------
    {
      const unsigned depth = node->get_depth();
#ifdef DEBUG_LEGION
      assert(depth < split_masks.size());
#endif
      result = split_masks[depth];
    }

    //--------------------------------------------------------------------------
    void VersionInfo::pack_version_info(Serializer &rez) const
    //--------------------------------------------------------------------------
    {
      pack_version_numbers(rez);
      if (upper_bound_node != NULL)
      {
        rez.serialize<size_t>(physical_states.size());
        bool is_region = upper_bound_node->is_region();
        for (std::vector<PhysicalState*>::const_iterator it = 
              physical_states.begin(); it != physical_states.end(); it++)
        {
          if ((*it) == NULL)
          {
            rez.serialize<bool>(true); // empty
            continue;
          }
          rez.serialize<bool>(false); // not empty
          rez.serialize<bool>((*it)->path_only);
          if (is_region)
            rez.serialize((*it)->node->as_region_node()->handle);
          else
            rez.serialize((*it)->node->as_partition_node()->handle);
          (*it)->pack_physical_state(rez);
          // Reverse polarity
          is_region = !is_region;
        }
      }
    }

    //--------------------------------------------------------------------------
    void VersionInfo::unpack_version_info(Deserializer &derez, 
                              Runtime *runtime, std::set<RtEvent> &ready_events)
    //--------------------------------------------------------------------------
    {
      unpack_version_numbers(derez, runtime->forest);
      if (upper_bound_node != NULL)
      {
        size_t num_states;
        derez.deserialize(num_states);
        physical_states.resize(num_states, NULL);
        bool is_region = upper_bound_node->is_region();
        for (unsigned idx = 0; idx < num_states; idx++)
        {
          bool empty;
          derez.deserialize(empty);
          if (empty)
            continue;
          bool is_path_only;
          derez.deserialize(is_path_only);
          RegionTreeNode *node = NULL;
          if (is_region)
          {
            LogicalRegion handle;
            derez.deserialize(handle);
            node = runtime->forest->get_node(handle);
          }
          else
          {
            LogicalPartition handle;
            derez.deserialize(handle);
            node = runtime->forest->get_node(handle);
          }
          PhysicalState *next = new PhysicalState(node, is_path_only);
          next->unpack_physical_state(derez, runtime, ready_events);
          physical_states[idx] = next;
          // Reverse the polarity
          is_region = !is_region;
        }
      }
    }

    //--------------------------------------------------------------------------
    void VersionInfo::pack_version_numbers(Serializer &rez) const
    //--------------------------------------------------------------------------
    {
#ifdef DEBUG_LEGION
      assert(split_masks.size() == field_versions.size());
#endif
      pack_upper_bound_node(rez);
      // Then pack the split masks, nothing else needs to be sent
      rez.serialize<size_t>(split_masks.size());
      for (unsigned idx = 0; idx < split_masks.size(); idx++)
        rez.serialize(split_masks[idx]);
      for (unsigned idx = 0; idx < field_versions.size(); idx++)
      {
        const LegionMap<VersionID,FieldMask>::aligned &fields = 
          field_versions[idx];
        rez.serialize<size_t>(fields.size());
        for (LegionMap<VersionID,FieldMask>::aligned::const_iterator it = 
              fields.begin(); it != fields.end(); it++)
        {
          rez.serialize(it->first);
          rez.serialize(it->second);
        }
      }
    }

    //--------------------------------------------------------------------------
    void VersionInfo::unpack_version_numbers(Deserializer &derez,
                                             RegionTreeForest *forest)
    //--------------------------------------------------------------------------
    {
      unpack_upper_bound_node(derez, forest);
      size_t depth;
      derez.deserialize(depth);
      split_masks.resize(depth);
      for (unsigned idx = 0; idx < depth; idx++)
        derez.deserialize(split_masks[idx]);
      field_versions.resize(depth);
      for (unsigned idx = 0; idx < depth; idx++)
      {
        size_t num_versions;
        derez.deserialize(num_versions);
        if (num_versions == 0)
          continue;
        LegionMap<VersionID,FieldMask>::aligned &fields = 
          field_versions[idx];
        for (unsigned idx2 = 0; idx2 < num_versions; idx2++)
        {
          VersionID vid;
          derez.deserialize(vid);
          derez.deserialize(fields[vid]);
        }
      }
    }

    //--------------------------------------------------------------------------
    void VersionInfo::pack_upper_bound_node(Serializer &rez) const
    //--------------------------------------------------------------------------
    {
      // Pack the upper bound node (if there is one)
      if (upper_bound_node != NULL)
      {
        if (upper_bound_node->is_region())
        {
          rez.serialize<bool>(true/*is region*/);
          rez.serialize(upper_bound_node->as_region_node()->handle);
        }
        else
        {
          rez.serialize<bool>(false/*is region*/);
          rez.serialize(upper_bound_node->as_partition_node()->handle);
        }
      }
      else
      {
        rez.serialize<bool>(true/*is region*/);
        rez.serialize(LogicalRegion::NO_REGION);
      }
    }

    //--------------------------------------------------------------------------
    void VersionInfo::unpack_upper_bound_node(Deserializer &derez,
                                              RegionTreeForest *forest)
    //--------------------------------------------------------------------------
    {
#ifdef DEBUG_LEGION
      assert(upper_bound_node == NULL);
#endif
      bool is_region;
      derez.deserialize(is_region);
      if (is_region)
      {
        LogicalRegion handle;
        derez.deserialize(handle);
        if (handle.exists())
          upper_bound_node = forest->get_node(handle);
      }
      else
      {
        LogicalPartition handle;
        derez.deserialize(handle);
        upper_bound_node = forest->get_node(handle);
      }
    }

    /////////////////////////////////////////////////////////////
    // RestrictInfo 
    /////////////////////////////////////////////////////////////

    //--------------------------------------------------------------------------
    RestrictInfo::RestrictInfo(void)
    //--------------------------------------------------------------------------
    {
    }

    //--------------------------------------------------------------------------
    RestrictInfo::RestrictInfo(const RestrictInfo &rhs)
    //--------------------------------------------------------------------------
    {
#ifdef DEBUG_LEGION
      assert(restrictions.empty());
#endif
      for (LegionMap<PhysicalManager*,FieldMask>::aligned::const_iterator it = 
            rhs.restrictions.begin(); it != rhs.restrictions.end(); it++)
      {
        it->first->add_base_gc_ref(RESTRICTED_REF);
        restrictions.insert(*it);
      }
    }

    //--------------------------------------------------------------------------
    RestrictInfo::~RestrictInfo(void)
    //--------------------------------------------------------------------------
    {
      for (LegionMap<PhysicalManager*,FieldMask>::aligned::const_iterator it = 
            restrictions.begin(); it != restrictions.end(); it++)
      {
        if (it->first->remove_base_gc_ref(RESTRICTED_REF))
          delete it->first;
      }
      restrictions.clear();
    }

    //--------------------------------------------------------------------------
    RestrictInfo& RestrictInfo::operator=(const RestrictInfo &rhs)
    //--------------------------------------------------------------------------
    {
#ifdef DEBUG_LEGION
      assert(restrictions.empty());
#endif
      for (LegionMap<PhysicalManager*,FieldMask>::aligned::const_iterator it = 
            rhs.restrictions.begin(); it != rhs.restrictions.end(); it++)
      {
        it->first->add_base_gc_ref(RESTRICTED_REF);
        restrictions.insert(*it);
      }
      return *this;
    }

    //--------------------------------------------------------------------------
    void RestrictInfo::record_restriction(PhysicalManager *inst, 
                                          const FieldMask &mask)
    //--------------------------------------------------------------------------
    {
      LegionMap<PhysicalManager*,FieldMask>::aligned::iterator finder = 
        restrictions.find(inst);
      if (finder == restrictions.end())
      {
        inst->add_base_gc_ref(RESTRICTED_REF);
        restrictions[inst] = mask;
      }
      else
        finder->second |= mask;
    }

    //--------------------------------------------------------------------------
    void RestrictInfo::populate_restrict_fields(FieldMask &to_fill) const
    //--------------------------------------------------------------------------
    {
      for (LegionMap<PhysicalManager*,FieldMask>::aligned::const_iterator it = 
            restrictions.begin(); it != restrictions.end(); it++)
        to_fill |= it->second;
    }

    //--------------------------------------------------------------------------
    void RestrictInfo::clear(void)
    //--------------------------------------------------------------------------
    {
      for (LegionMap<PhysicalManager*,FieldMask>::aligned::const_iterator it = 
            restrictions.begin(); it != restrictions.end(); it++)
      {
        if (it->first->remove_base_gc_ref(RESTRICTED_REF))
          delete it->first;
      }
      restrictions.clear();
      restricted_instances.clear();
    }

    //--------------------------------------------------------------------------
    const InstanceSet& RestrictInfo::get_instances(void)
    //--------------------------------------------------------------------------
    {
      if (restricted_instances.size() == restrictions.size())
        return restricted_instances;
      restricted_instances.resize(restrictions.size());
      unsigned idx = 0;
      for (LegionMap<PhysicalManager*,FieldMask>::aligned::const_iterator it = 
            restrictions.begin(); it != restrictions.end(); it++, idx++)
        restricted_instances[idx] = InstanceRef(it->first, it->second);
      return restricted_instances;
    }

    //--------------------------------------------------------------------------
    void RestrictInfo::pack_info(Serializer &rez)
    //--------------------------------------------------------------------------
    {
      rez.serialize<size_t>(restrictions.size());
      for (LegionMap<PhysicalManager*,FieldMask>::aligned::const_iterator it = 
            restrictions.begin(); it != restrictions.end(); it++)
      {
        rez.serialize(it->first->did);
        rez.serialize(it->second);
      }
    }

    //--------------------------------------------------------------------------
    void RestrictInfo::unpack_info(Deserializer &derez, Runtime *runtime,
                                   std::set<RtEvent> &ready_events)
    //--------------------------------------------------------------------------
    {
      size_t num_restrictions;
      derez.deserialize(num_restrictions);
      for (unsigned idx = 0; idx < num_restrictions; idx++)
      {
        DistributedID did;
        derez.deserialize(did);
        RtEvent ready;
        PhysicalManager *manager =  
          runtime->find_or_request_physical_manager(did, ready);
        derez.deserialize(restrictions[manager]);
        if (ready.exists() && !ready.has_triggered())
        {
          DeferRestrictedManagerArgs args;
          args.manager = manager;
          ready = runtime->issue_runtime_meta_task(args, LG_LATENCY_PRIORITY,
                                                   NULL, ready);
          ready_events.insert(ready);
        }
        else
        {
          WrapperReferenceMutator mutator(ready_events);
          manager->add_base_gc_ref(RESTRICTED_REF, &mutator);
        }
      }
    }

    //--------------------------------------------------------------------------
    /*static*/ void RestrictInfo::handle_deferred_reference(const void *args)
    //--------------------------------------------------------------------------
    {
      const DeferRestrictedManagerArgs *margs = 
        (const DeferRestrictedManagerArgs*)args;
      LocalReferenceMutator mutator;
      margs->manager->add_base_gc_ref(RESTRICTED_REF, &mutator);
    }

    /////////////////////////////////////////////////////////////
    // Restriction 
    /////////////////////////////////////////////////////////////

    //--------------------------------------------------------------------------
    Restriction::Restriction(RegionNode *n)
      : tree_id(n->handle.get_tree_id()), local_node(n)
    //--------------------------------------------------------------------------
    {
    }

    //--------------------------------------------------------------------------
    Restriction::Restriction(const Restriction &rhs)
      : tree_id(rhs.tree_id), local_node(rhs.local_node)
    //--------------------------------------------------------------------------
    {
      // should never be called
      assert(false);
    }

    //--------------------------------------------------------------------------
    Restriction::~Restriction(void)
    //--------------------------------------------------------------------------
    {
      // Delete our acquisitions
      for (std::set<Acquisition*>::const_iterator it = acquisitions.begin();
            it != acquisitions.end(); it++)
        delete (*it);
      acquisitions.clear();
      // Remove references on any of our instances
      for (LegionMap<PhysicalManager*,FieldMask>::aligned::const_iterator it =
            instances.begin(); it != instances.end(); it++)
      {
        if (it->first->remove_base_gc_ref(RESTRICTED_REF))
          delete it->first;
      }
      instances.clear();
    }

    //--------------------------------------------------------------------------
    Restriction& Restriction::operator=(const Restriction &rhs)
    //--------------------------------------------------------------------------
    {
      // should never be called
      assert(false);
      return *this;
    }

    //--------------------------------------------------------------------------
    void Restriction::add_restricted_instance(PhysicalManager *inst,
                                              const FieldMask &inst_fields)
    //--------------------------------------------------------------------------
    {
      // Always update the restricted fields
      restricted_fields |= inst_fields;
      LegionMap<PhysicalManager*,FieldMask>::aligned::iterator finder = 
        instances.find(inst);
      if (finder == instances.end())
      {
        inst->add_base_gc_ref(RESTRICTED_REF);
        instances[inst] = inst_fields;
      }
      else
        finder->second |= inst_fields; 
    }

    //--------------------------------------------------------------------------
    void Restriction::find_restrictions(RegionTreeNode *node, 
              FieldMask &possibly_restricted, RestrictInfo &restrict_info) const
    //--------------------------------------------------------------------------
    {
      if (!local_node->intersects_with(node))    
        return;
      // See if we have any acquires that make this alright
      for (std::set<Acquisition*>::const_iterator it = acquisitions.begin();
            it != acquisitions.end(); it++)
      {
        (*it)->find_restrictions(node, possibly_restricted, restrict_info);
        if (!possibly_restricted)
          return;
      }
      // If we make it here then we are restricted
      FieldMask restricted = possibly_restricted & restricted_fields;
      if (!!restricted)
      {
        // Record the restrictions
        for (LegionMap<PhysicalManager*,FieldMask>::aligned::const_iterator
              it = instances.begin(); it != instances.end(); it++)
        {
          FieldMask overlap = it->second & restricted;
          if (!overlap)
            continue;
          restrict_info.record_restriction(it->first, overlap);
        }
        // Remove the restricted fields
        possibly_restricted -= restricted;
      }
    }

    //--------------------------------------------------------------------------
    bool Restriction::matches(DetachOp *op, RegionNode *node,
                              FieldMask &remaining_fields)
    //--------------------------------------------------------------------------
    {
      // Not the same node, then we aren't going to match
      if (local_node != node)
        return false;
      FieldMask overlap = remaining_fields & restricted_fields;
      if (!overlap)
        return false;
      // If we have any acquired fields here, we can't match
      for (std::set<Acquisition*>::const_iterator it = acquisitions.begin();
            it != acquisitions.end(); it++)
      {
        (*it)->remove_acquired_fields(overlap);
        if (!overlap)
          return false;
      }
      // These are the fields that we match for
      remaining_fields -= overlap;
      restricted_fields -= overlap;
      // We've been removed, deletion will clean up the references
      if (!restricted_fields)
        return true;
      // Filter out the overlapped instances
      std::vector<PhysicalManager*> to_delete;
      for (LegionMap<PhysicalManager*,FieldMask>::aligned::iterator it = 
            instances.begin(); it != instances.end(); it++)
      {
        it->second -= overlap;
        if (!it->second)
          to_delete.push_back(it->first);
      }
      if (!to_delete.empty())
      {
        for (std::vector<PhysicalManager*>::const_iterator it = 
              to_delete.begin(); it != to_delete.end(); it++)
        {
          instances.erase(*it);
          if ((*it)->remove_base_gc_ref(RESTRICTED_REF))
            delete *it;
        }
      }
      return false;
    }

    //--------------------------------------------------------------------------
    void Restriction::remove_restricted_fields(FieldMask &remaining) const
    //--------------------------------------------------------------------------
    {
      remaining -= restricted_fields;
    }

    //--------------------------------------------------------------------------
    void Restriction::add_acquisition(AcquireOp *op, RegionNode *node,
                                      FieldMask &remaining_fields)
    //--------------------------------------------------------------------------
    {
      FieldMask overlap = restricted_fields & remaining_fields;
      if (!overlap)
        return;
      // If we don't dominate then we can't help
      if (!local_node->dominates(node))
      {
        if (local_node->intersects_with(node))
          REPORT_LEGION_ERROR(ERROR_ILLEGAL_PARTIAL_ACQUIRE, 
                        "Illegal partial acquire operation (ID %lld) "
                        "performed in task %s (ID %lld)", op->get_unique_id(),
                        op->get_context()->get_task_name(),
                        op->get_context()->get_unique_id())
        return;
      }
      // At this point we know we'll be handling the fields one 
      // way or another so remove them for the original set
      remaining_fields -= overlap;
      // Try adding it to any of the acquires
      for (std::set<Acquisition*>::const_iterator it = acquisitions.begin();
            it != acquisitions.end(); it++)
      {
        (*it)->add_acquisition(op, node, overlap);
        if (!overlap)
          return;
      }
      // If we still have any remaining fields, we can add them here
      acquisitions.insert(new Acquisition(node, overlap));
    }
    
    //--------------------------------------------------------------------------
    void Restriction::remove_acquisition(ReleaseOp *op, RegionNode *node,
                                         FieldMask &remaining_fields)
    //--------------------------------------------------------------------------
    {
      if (restricted_fields * remaining_fields)
        return;
      if (!local_node->intersects_with(node))
        return;
      std::vector<Acquisition*> to_delete;
      for (std::set<Acquisition*>::const_iterator it = acquisitions.begin();
            it != acquisitions.end(); it++)
      {
        if ((*it)->matches(op, node, remaining_fields))
          to_delete.push_back(*it);
        else if (!!remaining_fields)
          (*it)->remove_acquisition(op, node, remaining_fields);
        if (!remaining_fields)
          return;
      }
      if (!to_delete.empty())
      {
        for (std::vector<Acquisition*>::const_iterator it = 
              to_delete.begin(); it != to_delete.end(); it++)
        {
          acquisitions.erase(*it);
          delete (*it);
        }
      }
    }

    //--------------------------------------------------------------------------
    void Restriction::add_restriction(AttachOp *op, RegionNode *node,
                             PhysicalManager *inst, FieldMask &remaining_fields)
    //--------------------------------------------------------------------------
    {
      if (restricted_fields * remaining_fields)
        return;
      if (!local_node->intersects_with(node))
        return;
      // Try adding it to any of our acquires
      for (std::set<Acquisition*>::const_iterator it = acquisitions.begin();
            it != acquisitions.end(); it++)
      {
        (*it)->add_restriction(op, node, inst, remaining_fields);
        if (!remaining_fields)
          return;
      }
      // It's bad if we get here
      REPORT_LEGION_ERROR(ERROR_ILLEGAL_INTERFERING_RESTRICTON, 
                    "Illegal interfering restriction performed by attach "
                    "operation (ID %lld) in task %s (ID %lld)",
                    op->get_unique_op_id(), op->get_context()->get_task_name(),
                    op->get_context()->get_unique_id())
    }
    
    //--------------------------------------------------------------------------
    void Restriction::remove_restriction(DetachOp *op, RegionNode *node,
                                         FieldMask &remaining_fields)
    //--------------------------------------------------------------------------
    {
      if (restricted_fields * remaining_fields)
        return;
      if (!local_node->dominates(node))
        return;
      for (std::set<Acquisition*>::const_iterator it = acquisitions.begin();
            it != acquisitions.end(); it++)
      {
        (*it)->remove_restriction(op, node, remaining_fields);
        if (!remaining_fields)
          return;
      }
    }

    /////////////////////////////////////////////////////////////
    // Acquisition 
    /////////////////////////////////////////////////////////////

    //--------------------------------------------------------------------------
    Acquisition::Acquisition(RegionNode *node, const FieldMask &acquired)
      : local_node(node), acquired_fields(acquired)
    //--------------------------------------------------------------------------
    {
    }

    //--------------------------------------------------------------------------
    Acquisition::Acquisition(const Acquisition &rhs)
      : local_node(rhs.local_node)
    //--------------------------------------------------------------------------
    {
      // should never be called
      assert(false);
    }

    //--------------------------------------------------------------------------
    Acquisition::~Acquisition(void)
    //--------------------------------------------------------------------------
    {
      for (std::set<Restriction*>::const_iterator it = restrictions.begin();
            it != restrictions.end(); it++)
        delete (*it);
      restrictions.clear();
    }

    //--------------------------------------------------------------------------
    Acquisition& Acquisition::operator=(const Acquisition &rhs)
    //--------------------------------------------------------------------------
    {
      // should never be called
      assert(false);
      return *this;
    }

    //--------------------------------------------------------------------------
    void Acquisition::find_restrictions(RegionTreeNode *node,
                                        FieldMask &possibly_restricted,
                                        RestrictInfo &restrict_info) const
    //--------------------------------------------------------------------------
    {
      if (acquired_fields * possibly_restricted)
        return;
      if (!local_node->intersects_with(node))
        return;
      // Check to see if it is restricted below
      for (std::set<Restriction*>::const_iterator it = 
            restrictions.begin(); it != restrictions.end(); it++)
      {
        (*it)->find_restrictions(node, possibly_restricted, restrict_info);
        if (!possibly_restricted)
          return;
      }
      FieldMask overlap = acquired_fields & possibly_restricted;
      // If we dominate and they weren't restricted below, we know
      // that they are acquired
      if (!!overlap && local_node->dominates(node))
        possibly_restricted -= overlap;
    }

    //--------------------------------------------------------------------------
    bool Acquisition::matches(ReleaseOp *op, RegionNode *node,
                              FieldMask &remaining_fields)
    //--------------------------------------------------------------------------
    {
      if (local_node != node)
        return false;
      FieldMask overlap = remaining_fields & acquired_fields;
      if (!overlap)
        return false;
      // If we have any restricted fields below, then we can't match
      for (std::set<Restriction*>::const_iterator it = restrictions.begin();
            it != restrictions.end(); it++)
      {
        (*it)->remove_restricted_fields(overlap);
        if (!overlap)
          return false;
      }
      // These are the fields that we match for
      remaining_fields -= overlap;
      acquired_fields -= overlap;
      if (!acquired_fields)
        return true;
      else
        return false;
    }

    //--------------------------------------------------------------------------
    void Acquisition::remove_acquired_fields(FieldMask &remaining_fields) const
    //--------------------------------------------------------------------------
    {
      remaining_fields -= acquired_fields;
    }

    //--------------------------------------------------------------------------
    void Acquisition::add_acquisition(AcquireOp *op, RegionNode *node,
                                      FieldMask &remaining_fields)
    //--------------------------------------------------------------------------
    {
      if (acquired_fields * remaining_fields)
        return;
      if (!local_node->intersects_with(node))
        return;
      for (std::set<Restriction*>::const_iterator it = 
            restrictions.begin(); it != restrictions.end(); it++)
      {
        (*it)->add_acquisition(op, node, remaining_fields);
        if (!remaining_fields)
          return;
      }
      // It's bad if we get here
      REPORT_LEGION_ERROR(ERROR_ILLEGAL_INTERFERING_ACQUIRE, 
                    "Illegal interfering acquire operation performed by "
                    "acquire operation (ID %lld) in task %s (ID %lld)",
                    op->get_unique_op_id(), op->get_context()->get_task_name(),
                    op->get_context()->get_unique_id())
    }

    //--------------------------------------------------------------------------
    void Acquisition::remove_acquisition(ReleaseOp *op, RegionNode *node,
                                         FieldMask &remaining_fields)
    //--------------------------------------------------------------------------
    {
      if (acquired_fields * remaining_fields)
        return;
      if (!local_node->dominates(node))
        return;
      for (std::set<Restriction*>::const_iterator it = restrictions.begin();
            it != restrictions.end(); it++)
      {
        (*it)->remove_acquisition(op, node, remaining_fields);
        if (!remaining_fields)
          return;
      }
    }

    //--------------------------------------------------------------------------
    void Acquisition::add_restriction(AttachOp *op, RegionNode *node,
                          PhysicalManager *manager, FieldMask &remaining_fields)
    //--------------------------------------------------------------------------
    {
      FieldMask overlap = remaining_fields & acquired_fields;
      if (!overlap)
        return;
      if (!local_node->dominates(node))
      {
        if (local_node->intersects_with(node))
          REPORT_LEGION_ERROR(ERROR_ILLEGAL_PARTIAL_RESTRICTION, 
                        "Illegal partial restriction operation performed by "
                        "attach operation (ID %lld) in task %s (ID %lld)",
                        op->get_unique_op_id(), 
                        op->get_context()->get_task_name(),
                        op->get_context()->get_unique_id())
        return;
      }
      // At this point we know we'll be able to do the restriction
      remaining_fields -= overlap;
      for (std::set<Restriction*>::const_iterator it = restrictions.begin();
            it != restrictions.end(); it++)
      {
        (*it)->add_restriction(op, node, manager, overlap);
        if (!overlap)
          return;
      }
      Restriction *restriction = new Restriction(node);
      restriction->add_restricted_instance(manager, overlap);
      restrictions.insert(restriction); 
    }

    //--------------------------------------------------------------------------
    void Acquisition::remove_restriction(DetachOp *op, RegionNode *node,
                                         FieldMask &remaining_fields)
    //--------------------------------------------------------------------------
    {
      if (acquired_fields * remaining_fields)
        return;
      if (!local_node->intersects_with(node))
        return;
      std::vector<Restriction*> to_delete;
      for (std::set<Restriction*>::const_iterator it = restrictions.begin();
            it != restrictions.end(); it++)
      {
        if ((*it)->matches(op, node, remaining_fields))
          to_delete.push_back(*it);
        else if (!!remaining_fields)
          (*it)->remove_restriction(op, node, remaining_fields);
        if (!remaining_fields)
          return;
      }
      if (!to_delete.empty())
      {
        for (std::vector<Restriction*>::const_iterator it = 
              to_delete.begin(); it != to_delete.end(); it++)
        {
          restrictions.erase(*it);
          delete (*it);
        }
      }
    }

    /////////////////////////////////////////////////////////////
    // TraceInfo 
    /////////////////////////////////////////////////////////////

    //--------------------------------------------------------------------------
    TraceInfo::TraceInfo(bool already_tr, LegionTrace *tr, unsigned idx,
                         const RegionRequirement &r)
      : already_traced(already_tr), trace(tr), req_idx(idx), req(r)
    //--------------------------------------------------------------------------
    {
      // If we have a trace but it doesn't handle the region tree then
      // we should mark that this is not part of a trace
      if ((trace != NULL) && 
          !trace->handles_region_tree(req.parent.get_tree_id()))
      {
        already_traced = false;
        trace = NULL;
      }
    }

    /////////////////////////////////////////////////////////////
    // ProjectionInfo 
    /////////////////////////////////////////////////////////////

    //--------------------------------------------------------------------------
    ProjectionInfo::ProjectionInfo(Runtime *runtime, 
                      const RegionRequirement &req, IndexSpace launch_space)
      : projection((req.handle_type != SINGULAR) ? 
          runtime->find_projection_function(req.projection) : NULL),
        projection_type(req.handle_type),
        projection_space((req.handle_type != SINGULAR) ?
            runtime->forest->get_node(launch_space) : NULL),
        dirty_reduction(false)
    //--------------------------------------------------------------------------
    {
    }

    //--------------------------------------------------------------------------
    void ProjectionInfo::record_projection_epoch(ProjectionEpochID epoch,
                                                 const FieldMask &epoch_mask)
    //--------------------------------------------------------------------------
    {
      LegionMap<ProjectionEpochID,FieldMask>::aligned::iterator finder = 
        projection_epochs.find(epoch);
      if (finder == projection_epochs.end())
        projection_epochs[epoch] = epoch_mask;
      else
        finder->second |= epoch_mask;
    }

    //--------------------------------------------------------------------------
    void ProjectionInfo::clear(void)
    //--------------------------------------------------------------------------
    {
      projection = NULL;
      projection_type = SINGULAR;
      projection_space = NULL;
      projection_epochs.clear();
      dirty_reduction = false;
    }

    //--------------------------------------------------------------------------
    void ProjectionInfo::pack_info(Serializer &rez) const
    //--------------------------------------------------------------------------
    {
      rez.serialize<size_t>(projection_epochs.size());
      for (LegionMap<ProjectionEpochID,FieldMask>::aligned::const_iterator 
            it = projection_epochs.begin(); it != projection_epochs.end(); it++)
      {
        rez.serialize(it->first);
        rez.serialize(it->second);
      }
      rez.serialize<bool>(dirty_reduction);
    }

    //--------------------------------------------------------------------------
    void ProjectionInfo::unpack_info(Deserializer &derez, Runtime *runtime,
                      const RegionRequirement &req, IndexSpaceNode *launch_node)
    //--------------------------------------------------------------------------
    {
      projection_type = req.handle_type;
      if (req.handle_type != SINGULAR)
      {
        projection = runtime->find_projection_function(req.projection);
        projection_space = launch_node; 
      }
      size_t num_epochs;
      derez.deserialize(num_epochs);
      for (unsigned idx = 0; idx < num_epochs; idx++)
      {
        ProjectionEpochID epoch_id;
        derez.deserialize(epoch_id);
        derez.deserialize(projection_epochs[epoch_id]);
      }
      derez.deserialize<bool>(dirty_reduction);
    }

    //--------------------------------------------------------------------------
    void ProjectionInfo::pack_epochs(Serializer &rez) const
    //--------------------------------------------------------------------------
    {
      rez.serialize<size_t>(projection_epochs.size());
      for (LegionMap<ProjectionEpochID,FieldMask>::aligned::const_iterator it =
            projection_epochs.begin(); it != projection_epochs.end(); it++)
      {
        rez.serialize(it->first);
        rez.serialize(it->second);
      }
    }

    //--------------------------------------------------------------------------
    void ProjectionInfo::unpack_epochs(Deserializer &derez)
    //--------------------------------------------------------------------------
    {
#ifdef DEBUG_LEGION
      assert(projection_epochs.empty());
#endif
      size_t num_epochs;
      derez.deserialize(num_epochs);
      for (unsigned idx = 0; idx < num_epochs; idx++)
      {
        ProjectionEpochID epoch;
        derez.deserialize(epoch);
        derez.deserialize(projection_epochs[epoch]);
      }
    }

    /////////////////////////////////////////////////////////////
    // PathTraverser 
    /////////////////////////////////////////////////////////////

    //--------------------------------------------------------------------------
    PathTraverser::PathTraverser(RegionTreePath &p)
      : path(p)
    //--------------------------------------------------------------------------
    {
    }

    //--------------------------------------------------------------------------
    PathTraverser::PathTraverser(const PathTraverser &rhs)
      : path(rhs.path)
    //--------------------------------------------------------------------------
    {
      // should never be called
      assert(false);
    }

    //--------------------------------------------------------------------------
    PathTraverser::~PathTraverser(void)
    //--------------------------------------------------------------------------
    {
    }

    //--------------------------------------------------------------------------
    PathTraverser& PathTraverser::operator=(const PathTraverser &rhs)
    //--------------------------------------------------------------------------
    {
      // should never be called
      assert(false);
      return *this;
    }

    //--------------------------------------------------------------------------
    bool PathTraverser::traverse(RegionTreeNode *node)
    //--------------------------------------------------------------------------
    {
      // Continue visiting nodes and then finding their children
      // until we have traversed the entire path.
      while (true)
      {
#ifdef DEBUG_LEGION
        assert(node != NULL);
#endif
        depth = node->get_depth();
        has_child = path.has_child(depth);
        if (has_child)
          next_child = path.get_child(depth);
        bool continue_traversal = node->visit_node(this);
        if (!continue_traversal)
          return false;
        if (!has_child)
          break;
        node = node->get_tree_child(next_child);
      }
      return true;
    }

    /////////////////////////////////////////////////////////////
    // LogicalPathRegistrar
    /////////////////////////////////////////////////////////////

    //--------------------------------------------------------------------------
    LogicalPathRegistrar::LogicalPathRegistrar(ContextID c, Operation *o,
                                       const FieldMask &m, RegionTreePath &p)
      : PathTraverser(p), ctx(c), field_mask(m), op(o)
    //--------------------------------------------------------------------------
    {
    }

    //--------------------------------------------------------------------------
    LogicalPathRegistrar::LogicalPathRegistrar(const LogicalPathRegistrar&rhs)
      : PathTraverser(rhs.path), ctx(0), field_mask(FieldMask()), op(NULL)
    //--------------------------------------------------------------------------
    {
      // should never be called
      assert(false);
    }

    //--------------------------------------------------------------------------
    LogicalPathRegistrar::~LogicalPathRegistrar(void)
    //--------------------------------------------------------------------------
    {
    }

    //--------------------------------------------------------------------------
    LogicalPathRegistrar& LogicalPathRegistrar::operator=(
                                                const LogicalPathRegistrar &rhs)
    //--------------------------------------------------------------------------
    {
      // should never be called
      assert(false);
      return *this;
    }

    //--------------------------------------------------------------------------
    bool LogicalPathRegistrar::visit_region(RegionNode *node)
    //--------------------------------------------------------------------------
    {
      node->register_logical_dependences(ctx, op, field_mask,false/*dominate*/);
      if (!has_child)
      {
        // If we're at the bottom, fan out and do all the children
        LogicalRegistrar registrar(ctx, op, field_mask, false);
        return node->visit_node(&registrar);
      }
      return true;
    }

    //--------------------------------------------------------------------------
    bool LogicalPathRegistrar::visit_partition(PartitionNode *node)
    //--------------------------------------------------------------------------
    {
      node->register_logical_dependences(ctx, op, field_mask,false/*dominate*/);
      if (!has_child)
      {
        // If we're at the bottom, fan out and do all the children
        LogicalRegistrar registrar(ctx, op, field_mask, false);
        return node->visit_node(&registrar);
      }
      return true;
    }


    /////////////////////////////////////////////////////////////
    // LogicalRegistrar
    /////////////////////////////////////////////////////////////
    
    //--------------------------------------------------------------------------
    LogicalRegistrar::LogicalRegistrar(ContextID c, Operation *o,
                                       const FieldMask &m, bool dom)
      : ctx(c), field_mask(m), op(o), dominate(dom)
    //--------------------------------------------------------------------------
    {
    }

    //--------------------------------------------------------------------------
    LogicalRegistrar::LogicalRegistrar(const LogicalRegistrar &rhs)
      : ctx(0), field_mask(FieldMask()), op(NULL), dominate(rhs.dominate)
    //--------------------------------------------------------------------------
    {
      // should never be called
      assert(false);
    }

    //--------------------------------------------------------------------------
    LogicalRegistrar::~LogicalRegistrar(void)
    //--------------------------------------------------------------------------
    {
    }

    //--------------------------------------------------------------------------
    LogicalRegistrar& LogicalRegistrar::operator=(const LogicalRegistrar &rhs)
    //--------------------------------------------------------------------------
    {
      // should never be called
      assert(false);
      return *this;
    }

    //--------------------------------------------------------------------------
    bool LogicalRegistrar::visit_only_valid(void) const
    //--------------------------------------------------------------------------
    {
      return false;
    }

    //--------------------------------------------------------------------------
    bool LogicalRegistrar::visit_region(RegionNode *node)
    //--------------------------------------------------------------------------
    {
      node->register_logical_dependences(ctx, op, field_mask, dominate);
      return true;
    }

    //--------------------------------------------------------------------------
    bool LogicalRegistrar::visit_partition(PartitionNode *node)
    //--------------------------------------------------------------------------
    {
      node->register_logical_dependences(ctx, op, field_mask, dominate);
      return true;
    }

    /////////////////////////////////////////////////////////////
    // CurrentInitializer 
    /////////////////////////////////////////////////////////////

    //--------------------------------------------------------------------------
    CurrentInitializer::CurrentInitializer(ContextID c)
      : ctx(c)
    //--------------------------------------------------------------------------
    {
    }

    //--------------------------------------------------------------------------
    CurrentInitializer::CurrentInitializer(const CurrentInitializer &rhs)
      : ctx(0)
    //--------------------------------------------------------------------------
    {
      // should never be called
      assert(false);
    }

    //--------------------------------------------------------------------------
    CurrentInitializer::~CurrentInitializer(void)
    //--------------------------------------------------------------------------
    {
    }

    //--------------------------------------------------------------------------
    CurrentInitializer& CurrentInitializer::operator=(
                                                  const CurrentInitializer &rhs)
    //--------------------------------------------------------------------------
    {
      // should never be called
      assert(false);
      return *this;
    }

    //--------------------------------------------------------------------------
    bool CurrentInitializer::visit_only_valid(void) const
    //--------------------------------------------------------------------------
    {
      return false;
    }

    //--------------------------------------------------------------------------
    bool CurrentInitializer::visit_region(RegionNode *node)
    //--------------------------------------------------------------------------
    {
      node->initialize_current_state(ctx); 
      return true;
    }

    //--------------------------------------------------------------------------
    bool CurrentInitializer::visit_partition(PartitionNode *node)
    //--------------------------------------------------------------------------
    {
      node->initialize_current_state(ctx);
      return true;
    }

    /////////////////////////////////////////////////////////////
    // CurrentInvalidator
    /////////////////////////////////////////////////////////////

    //--------------------------------------------------------------------------
    CurrentInvalidator::CurrentInvalidator(ContextID c, bool only)
      : ctx(c), users_only(only)
    //--------------------------------------------------------------------------
    {
    }

    //--------------------------------------------------------------------------
    CurrentInvalidator::CurrentInvalidator(const CurrentInvalidator &rhs)
      : ctx(0), users_only(false)
    //--------------------------------------------------------------------------
    {
      // should never be called
      assert(false);
    }

    //--------------------------------------------------------------------------
    CurrentInvalidator::~CurrentInvalidator(void)
    //--------------------------------------------------------------------------
    {
    }

    //--------------------------------------------------------------------------
    CurrentInvalidator& CurrentInvalidator::operator=(
                                                  const CurrentInvalidator &rhs)
    //--------------------------------------------------------------------------
    {
      // should never be called
      assert(false);
      return *this;
    }

    //--------------------------------------------------------------------------
    bool CurrentInvalidator::visit_only_valid(void) const
    //--------------------------------------------------------------------------
    {
      return false;
    }

    //--------------------------------------------------------------------------
    bool CurrentInvalidator::visit_region(RegionNode *node)
    //--------------------------------------------------------------------------
    {
      node->invalidate_current_state(ctx, users_only); 
      return true;
    }

    //--------------------------------------------------------------------------
    bool CurrentInvalidator::visit_partition(PartitionNode *node)
    //--------------------------------------------------------------------------
    {
      node->invalidate_current_state(ctx, users_only);
      return true;
    }

    /////////////////////////////////////////////////////////////
    // DeletionInvalidator 
    /////////////////////////////////////////////////////////////

    //--------------------------------------------------------------------------
    DeletionInvalidator::DeletionInvalidator(ContextID c, const FieldMask &dm)
      : ctx(c), deletion_mask(dm)
    //--------------------------------------------------------------------------
    {
    }

    //--------------------------------------------------------------------------
    DeletionInvalidator::DeletionInvalidator(const DeletionInvalidator &rhs)
      : ctx(0), deletion_mask(rhs.deletion_mask)
    //--------------------------------------------------------------------------
    {
      // should never be called
      assert(false);
    }

    //--------------------------------------------------------------------------
    DeletionInvalidator::~DeletionInvalidator(void)
    //--------------------------------------------------------------------------
    {
    }

    //--------------------------------------------------------------------------
    DeletionInvalidator& DeletionInvalidator::operator=(
                                                 const DeletionInvalidator &rhs)
    //--------------------------------------------------------------------------
    {
      // should never be called
      assert(false);
      return *this;
    }

    //--------------------------------------------------------------------------
    bool DeletionInvalidator::visit_only_valid(void) const
    //--------------------------------------------------------------------------
    {
      return false;
    }

    //--------------------------------------------------------------------------
    bool DeletionInvalidator::visit_region(RegionNode *node)
    //--------------------------------------------------------------------------
    {
      node->invalidate_deleted_state(ctx, deletion_mask); 
      return true;
    }

    //--------------------------------------------------------------------------
    bool DeletionInvalidator::visit_partition(PartitionNode *node)
    //--------------------------------------------------------------------------
    {
      node->invalidate_deleted_state(ctx, deletion_mask);
      return true;
    }

    /////////////////////////////////////////////////////////////
    // Projection Epoch
    /////////////////////////////////////////////////////////////

    // C++ is really dumb
    const ProjectionEpochID ProjectionEpoch::first_epoch;

    //--------------------------------------------------------------------------
    ProjectionEpoch::ProjectionEpoch(ProjectionEpochID id, const FieldMask &m)
      : epoch_id(id), valid_fields(m)
    //--------------------------------------------------------------------------
    {
    }

    //--------------------------------------------------------------------------
    ProjectionEpoch::ProjectionEpoch(const ProjectionEpoch &rhs)
      : epoch_id(rhs.epoch_id), valid_fields(rhs.valid_fields)
    //--------------------------------------------------------------------------
    {
      // should never be called
      assert(false);
    }

    //--------------------------------------------------------------------------
    ProjectionEpoch::~ProjectionEpoch(void)
    //--------------------------------------------------------------------------
    {
    }

    //--------------------------------------------------------------------------
    ProjectionEpoch& ProjectionEpoch::operator=(const ProjectionEpoch &rhs)
    //--------------------------------------------------------------------------
    {
      // should never be called
      assert(false);
      return *this;
    }

    //--------------------------------------------------------------------------
    void ProjectionEpoch::insert(ProjectionFunction *function, 
                                 IndexSpaceNode* node)
    //--------------------------------------------------------------------------
    {
#ifdef DEBUG_LEGION
      assert(!!valid_fields);
#endif
      projections[function].insert(node);
    }

    /////////////////////////////////////////////////////////////
    // LogicalState 
    ///////////////////////////////////////////////////////////// 

    //--------------------------------------------------------------------------
    LogicalState::LogicalState(RegionTreeNode *node, ContextID ctx)
      : owner(node)
    //--------------------------------------------------------------------------
    {
    }

    //--------------------------------------------------------------------------
    LogicalState::LogicalState(const LogicalState &rhs)
      : owner(NULL)
    //--------------------------------------------------------------------------
    {
      // should never be called
      assert(false);
    }

    //--------------------------------------------------------------------------
    LogicalState::~LogicalState(void)
    //--------------------------------------------------------------------------
    {
    }

    //--------------------------------------------------------------------------
    LogicalState& LogicalState::operator=(const LogicalState&rhs)
    //--------------------------------------------------------------------------
    {
      // should never be called
      assert(false);
      return *this;
    }

    //--------------------------------------------------------------------------
    void LogicalState::check_init(void)
    //--------------------------------------------------------------------------
    {
#ifdef DEBUG_LEGION
      assert(field_states.empty());
      assert(curr_epoch_users.empty());
      assert(prev_epoch_users.empty());
      assert(projection_epochs.empty());
      assert(!dirty_fields);
      assert(!dirty_below);
      assert(!reduction_fields);
#endif
    }

    //--------------------------------------------------------------------------
    void LogicalState::clear_logical_users(void)
    //--------------------------------------------------------------------------
    {
      if (!curr_epoch_users.empty())
      {
        for (LegionList<LogicalUser,CURR_LOGICAL_ALLOC>::track_aligned::
              const_iterator it = curr_epoch_users.begin(); it != 
              curr_epoch_users.end(); it++)
        {
          it->op->remove_mapping_reference(it->gen); 
        }
        curr_epoch_users.clear();
      }
      if (!prev_epoch_users.empty())
      {
        for (LegionList<LogicalUser,PREV_LOGICAL_ALLOC>::track_aligned::
              const_iterator it = prev_epoch_users.begin(); it != 
              prev_epoch_users.end(); it++)
        {
          it->op->remove_mapping_reference(it->gen); 
        }
        prev_epoch_users.clear();
      }
    }

    //--------------------------------------------------------------------------
    void LogicalState::reset(void)
    //--------------------------------------------------------------------------
    {
      field_states.clear();
      clear_logical_users(); 
      dirty_below.clear();
      dirty_fields.clear();
      reduction_fields.clear();
      outstanding_reductions.clear();
      for (std::list<ProjectionEpoch*>::const_iterator it = 
            projection_epochs.begin(); it != projection_epochs.end(); it++)
        delete *it;
      projection_epochs.clear();
    } 

    //--------------------------------------------------------------------------
    void LogicalState::clear_deleted_state(const FieldMask &deleted_mask)
    //--------------------------------------------------------------------------
    {
      for (LegionList<FieldState>::aligned::iterator it = field_states.begin();
            it != field_states.end(); /*nothing*/)
      {
        it->valid_fields -= deleted_mask;
        if (!it->valid_fields)
        {
          it = field_states.erase(it);
          continue;
        }
        std::vector<LegionColor> to_delete;
        for (LegionMap<LegionColor,FieldMask>::aligned::iterator child_it = 
              it->open_children.begin(); child_it != 
              it->open_children.end(); child_it++)
        {
          child_it->second -= deleted_mask;
          if (!child_it->second)
            to_delete.push_back(child_it->first);
        }
        if (!to_delete.empty())
        {
          for (std::vector<LegionColor>::const_iterator cit = to_delete.begin();
                cit != to_delete.end(); cit++)
            it->open_children.erase(*cit);
        }
        if (!it->open_children.empty())
          it++;
        else
          it = field_states.erase(it);
      }
      reduction_fields -= deleted_mask;
      if (!outstanding_reductions.empty())
      {
        std::vector<ReductionOpID> to_delete;
        for (LegionMap<ReductionOpID,FieldMask>::aligned::iterator it = 
              outstanding_reductions.begin(); it != 
              outstanding_reductions.end(); it++)
        {
          it->second -= deleted_mask;
          if (!it->second)
            to_delete.push_back(it->first);
        }
        for (std::vector<ReductionOpID>::const_iterator it = 
              to_delete.begin(); it != to_delete.end(); it++)
        {
          outstanding_reductions.erase(*it);
        }
      }
      dirty_below -= deleted_mask;
      dirty_fields -= deleted_mask;
    }

    //--------------------------------------------------------------------------
    void LogicalState::advance_projection_epochs(const FieldMask &advance_mask)
    //--------------------------------------------------------------------------
    {
      // See if we can get some coalescing going on here
      std::map<ProjectionEpochID,ProjectionEpoch*> to_add; 
      for (std::list<ProjectionEpoch*>::iterator it = 
            projection_epochs.begin(); it != 
            projection_epochs.end(); /*nothing*/)
      {
        FieldMask overlap = (*it)->valid_fields & advance_mask;
        if (!overlap)
        {
          it++;
          continue;
        }
        const ProjectionEpochID next_epoch_id = (*it)->epoch_id + 1;
        std::map<ProjectionEpochID,ProjectionEpoch*>::iterator finder = 
          to_add.find(next_epoch_id);
        if (finder == to_add.end())
        {
          ProjectionEpoch *next_epoch = 
            new ProjectionEpoch((*it)->epoch_id+1, overlap);
          to_add[next_epoch_id] = next_epoch;
        }
        else
          finder->second->valid_fields |= overlap;
        // Filter the fields from our old one
        (*it)->valid_fields -= overlap;
        if (!((*it)->valid_fields))
        {
          delete (*it);
          it = projection_epochs.erase(it);
        }
        else
          it++;
      }
      if (!to_add.empty())
      {
        for (std::map<ProjectionEpochID,ProjectionEpoch*>::const_iterator it = 
              to_add.begin(); it != to_add.end(); it++)
          projection_epochs.push_back(it->second);
      }
    }

    //--------------------------------------------------------------------------
    void LogicalState::capture_projection_epochs(FieldMask capture_mask,
                                                 ProjectionInfo &info)
    //--------------------------------------------------------------------------
    {
#ifdef DEBUG_LEGION
      assert(!!capture_mask);
#endif
      for (std::list<ProjectionEpoch*>::const_iterator it = 
            projection_epochs.begin(); it != projection_epochs.end(); it++)
      {
        FieldMask overlap = (*it)->valid_fields & capture_mask;
        if (!overlap)
          continue;
        info.record_projection_epoch((*it)->epoch_id, overlap);
        capture_mask -= overlap;
        if (!capture_mask)
          return;
      }
      // If it didn't already exist, start a new projection epoch
      ProjectionEpoch *new_epoch = 
        new ProjectionEpoch(ProjectionEpoch::first_epoch, capture_mask);
      new_epoch->insert(info.projection, info.projection_space);
      projection_epochs.push_back(new_epoch);
      // Record it
      info.record_projection_epoch(ProjectionEpoch::first_epoch, capture_mask);
    }

    //--------------------------------------------------------------------------
    void LogicalState::capture_close_epochs(FieldMask capture_mask,
                                            ClosedNode *closed_node) const
    //--------------------------------------------------------------------------
    {
      for (std::list<ProjectionEpoch*>::const_iterator it = 
            projection_epochs.begin(); it != projection_epochs.end(); it++)
      {
        FieldMask overlap = (*it)->valid_fields & capture_mask;
        if (!overlap)
          continue;
        closed_node->record_projections(*it, overlap);
        capture_mask -= overlap;
        if (!capture_mask)
          return;
      }
    }

    //--------------------------------------------------------------------------
    void LogicalState::update_projection_epochs(FieldMask update_mask,
                                                const ProjectionInfo &info)
    //--------------------------------------------------------------------------
    {
      for (std::list<ProjectionEpoch*>::const_iterator it = 
            projection_epochs.begin(); it != projection_epochs.end(); it++)
      {
        FieldMask overlap = (*it)->valid_fields & update_mask;
        if (!overlap)
          continue;
        (*it)->insert(info.projection, info.projection_space);
        update_mask -= overlap;
        if (!update_mask)
          return;
      }
#ifdef DEBUG_LEGION
      assert(!!update_mask);
#endif
      // If we get here will still have an update mask so make an epoch
      ProjectionEpoch *new_epoch = 
        new ProjectionEpoch(ProjectionEpoch::first_epoch, update_mask);
      new_epoch->insert(info.projection, info.projection_space);
      projection_epochs.push_back(new_epoch);
    }

    /////////////////////////////////////////////////////////////
    // FieldState 
    /////////////////////////////////////////////////////////////

    //--------------------------------------------------------------------------
    FieldState::FieldState(void)
      : open_state(NOT_OPEN), redop(0), projection(NULL), 
        projection_space(NULL), rebuild_timeout(1)
    //--------------------------------------------------------------------------
    {
    }

    //--------------------------------------------------------------------------
    FieldState::FieldState(const GenericUser &user, const FieldMask &m, 
                           const LegionColor c)
      : ChildState(m), redop(0), projection(NULL), 
        projection_space(NULL), rebuild_timeout(1)
    //--------------------------------------------------------------------------
    {
      if (IS_READ_ONLY(user.usage))
        open_state = OPEN_READ_ONLY;
      else if (IS_WRITE(user.usage))
        open_state = OPEN_READ_WRITE;
      else if (IS_REDUCE(user.usage))
      {
        open_state = OPEN_SINGLE_REDUCE;
        redop = user.usage.redop;
      }
      open_children[c] = m;
    }

    //--------------------------------------------------------------------------
    FieldState::FieldState(const RegionUsage &usage, const FieldMask &m,
                           ProjectionFunction *proj, IndexSpaceNode *proj_space,
                           bool disjoint, bool dirty_reduction)
      : ChildState(m), redop(0), projection(proj), 
        projection_space(proj_space), rebuild_timeout(1)
    //--------------------------------------------------------------------------
    {
#ifdef DEBUG_LEGION
      assert(projection != NULL);
#endif
      if (IS_READ_ONLY(usage))
        open_state = OPEN_READ_ONLY_PROJ;
      else if (IS_REDUCE(usage))
      {
        if (dirty_reduction)
          open_state = OPEN_REDUCE_PROJ_DIRTY;
        else
          open_state = OPEN_REDUCE_PROJ;
        redop = usage.redop;
      }
      else if (disjoint && (projection->depth == 0))
        open_state = OPEN_READ_WRITE_PROJ_DISJOINT_SHALLOW;
      else
        open_state = OPEN_READ_WRITE_PROJ;
    }

    //--------------------------------------------------------------------------
    bool FieldState::overlaps(const FieldState &rhs) const
    //--------------------------------------------------------------------------
    {
      if (redop != rhs.redop)
        return false;
      if (projection != rhs.projection)
        return false;
      // Only do this test if they are both projections
      if ((projection != NULL) && (projection_space != rhs.projection_space))
        return false;
      if (redop == 0)
        return (open_state == rhs.open_state);
      else
      {
#ifdef DEBUG_LEGION
        assert((open_state == OPEN_SINGLE_REDUCE) ||
               (open_state == OPEN_MULTI_REDUCE) ||
               (open_state == OPEN_REDUCE_PROJ) ||
               (open_state == OPEN_REDUCE_PROJ_DIRTY));
        assert((rhs.open_state == OPEN_SINGLE_REDUCE) ||
               (rhs.open_state == OPEN_MULTI_REDUCE) ||
               (rhs.open_state == OPEN_REDUCE_PROJ) ||
               (rhs.open_state == OPEN_REDUCE_PROJ_DIRTY));
#endif
        // Only support merging reduction fields with exactly the
        // same mask which should be single fields for reductions
        return (valid_fields == rhs.valid_fields);
      }
    }

    //--------------------------------------------------------------------------
    void FieldState::merge(const FieldState &rhs, RegionTreeNode *node)
    //--------------------------------------------------------------------------
    {
      valid_fields |= rhs.valid_fields;
      for (LegionMap<LegionColor,FieldMask>::aligned::const_iterator it = 
            rhs.open_children.begin(); it != rhs.open_children.end(); it++)
      {
        LegionMap<LegionColor,FieldMask>::aligned::iterator finder = 
                                      open_children.find(it->first);
        if (finder == open_children.end())
          open_children[it->first] = it->second;
        else
          finder->second |= it->second;
      }
#ifdef DEBUG_LEGION
      assert(redop == rhs.redop);
      assert(projection == rhs.projection);
#endif
      if (redop > 0)
      {
#ifdef DEBUG_LEGION
        assert(!open_children.empty());
#endif
        // For the reductions, handle the case where we need to merge
        // reduction modes, if they are all disjoint, we don't need
        // to distinguish between single and multi reduce
        if (node->are_all_children_disjoint())
        {
          open_state = OPEN_READ_WRITE;
          redop = 0;
        }
        else
        {
          if (open_children.size() == 1)
            open_state = OPEN_SINGLE_REDUCE;
          else
            open_state = OPEN_MULTI_REDUCE;
        }
      }
    }

    //--------------------------------------------------------------------------
    bool FieldState::projection_domain_dominates(
                                               IndexSpaceNode *next_space) const
    //--------------------------------------------------------------------------
    {
#ifdef DEBUG_LEGION
      assert(projection_space != NULL);
#endif
      if (projection_space == next_space)
        return true;
      // If the domains do not have the same type, the answer must be no
      if (projection_space->handle.get_type_tag() != 
          next_space->handle.get_type_tag())
        return false;
      return projection_space->dominates(next_space);
    }

    //--------------------------------------------------------------------------
    void FieldState::print_state(TreeStateLogger *logger,
                                 const FieldMask &capture_mask) const
    //--------------------------------------------------------------------------
    {
      switch (open_state)
      {
        case NOT_OPEN:
          {
            logger->log("Field State: NOT OPEN (%ld)", 
                        open_children.size());
            break;
          }
        case OPEN_READ_WRITE:
          {
            logger->log("Field State: OPEN READ WRITE (%ld)", 
                        open_children.size());
            break;
          }
        case OPEN_READ_ONLY:
          {
            logger->log("Field State: OPEN READ-ONLY (%ld)", 
                        open_children.size());
            break;
          }
        case OPEN_SINGLE_REDUCE:
          {
            logger->log("Field State: OPEN SINGLE REDUCE Mode %d (%ld)", 
                        redop, open_children.size());
            break;
          }
        case OPEN_MULTI_REDUCE:
          {
            logger->log("Field State: OPEN MULTI REDUCE Mode %d (%ld)", 
                        redop, open_children.size());
            break;
          }
        case OPEN_READ_ONLY_PROJ:
          {
            logger->log("Field State: OPEN READ-ONLY PROJECTION %d",
                        projection);
            break;
          }
        case OPEN_READ_WRITE_PROJ:
          {
            logger->log("Field State: OPEN READ WRITE PROJECTION %d",
                        projection);
            break;
          }
        case OPEN_REDUCE_PROJ:
          {
            logger->log("Field State: OPEN REDUCE PROJECTION %d Mode %d",
                        projection, redop);
            break;
          }
        default:
          assert(false);
      }
      logger->down();
      for (LegionMap<LegionColor,FieldMask>::aligned::const_iterator it = 
            open_children.begin(); it != open_children.end(); it++)
      {
        FieldMask overlap = it->second & capture_mask;
        if (!overlap)
          continue;
        char *mask_buffer = overlap.to_string();
        logger->log("Color %d   Mask %s", it->first, mask_buffer);
        free(mask_buffer);
      }
      logger->up();
    }

    /////////////////////////////////////////////////////////////
    // Closed Node
    /////////////////////////////////////////////////////////////

    //--------------------------------------------------------------------------
    ClosedNode::ClosedNode(RegionTreeNode *n)
      : node(n)
    //--------------------------------------------------------------------------
    {
    }

    //--------------------------------------------------------------------------
    ClosedNode::ClosedNode(const ClosedNode &rhs)
      : node(rhs.node)
    //--------------------------------------------------------------------------
    {
      // should never be called
      assert(false);
    }

    //--------------------------------------------------------------------------
    ClosedNode::~ClosedNode(void)
    //--------------------------------------------------------------------------
    {
      // Recursively delete the rest of the tree
      for (std::map<RegionTreeNode*,ClosedNode*>::const_iterator it = 
            children.begin(); it != children.end(); it++)
        delete it->second;
      children.clear();
    }

    //--------------------------------------------------------------------------
    ClosedNode& ClosedNode::operator=(const ClosedNode &rhs)
    //--------------------------------------------------------------------------
    {
      // should never be called
      assert(false);
      return *this;
    }

    //--------------------------------------------------------------------------
    ClosedNode* ClosedNode::clone_disjoint_projection(
                  RegionTreeNode *child_node, const FieldMask &close_mask) const
    //--------------------------------------------------------------------------
    {
#ifdef DEBUG_LEGION
      assert(children.empty()); // should never have any children here
#endif
      ClosedNode *result = new ClosedNode(child_node);
      for (std::map<ProjectionFunction*,
            LegionMap<IndexSpaceNode*,FieldMask>::aligned>::const_iterator pit =
            projections.begin(); pit != projections.end(); pit++)
      {
        for (LegionMap<IndexSpaceNode*,FieldMask>::aligned::const_iterator it = 
              pit->second.begin(); it != pit->second.end(); it++)
        {
          FieldMask overlap = it->second & close_mask;
          if (!overlap)
            continue;
          result->record_projection(pit->first, it->first, overlap);
        }
      }
      return result;
    }

    //--------------------------------------------------------------------------
    void ClosedNode::record_projection(ProjectionFunction *function,
                                   IndexSpaceNode *space, const FieldMask &mask)
    //--------------------------------------------------------------------------
    {
      projections[function][space] |= mask;
    }

    //--------------------------------------------------------------------------
    void ClosedNode::add_child_node(ClosedNode *child)
    //--------------------------------------------------------------------------
    {
#ifdef DEBUG_LEGION
      assert(children.find(child->node) == children.end());
#endif
      children[child->node] = child; 
    }

    //--------------------------------------------------------------------------
    void ClosedNode::record_closed_fields(const FieldMask &fields)
    //--------------------------------------------------------------------------
    {
      covered_fields |= fields;
    }

    //--------------------------------------------------------------------------
    void ClosedNode::record_reduced_fields(const FieldMask &fields)
    //--------------------------------------------------------------------------
    {
      reduced_fields |= fields;
    }

    //--------------------------------------------------------------------------
    void ClosedNode::record_projections(const ProjectionEpoch *epoch,
                                        const FieldMask &fields)
    //--------------------------------------------------------------------------
    {
      for (std::map<ProjectionFunction*,std::set<IndexSpaceNode*> >::
            const_iterator pit = epoch->projections.begin(); 
            pit != epoch->projections.end(); pit++)
      {
        std::map<ProjectionFunction*,LegionMap<IndexSpaceNode*,FieldMask>::
          aligned>::iterator finder = projections.find(pit->first);
        if (finder != projections.end())
        {
          for (std::set<IndexSpaceNode*>::const_iterator it = 
                pit->second.begin(); it != pit->second.end(); it++)
          {
            LegionMap<IndexSpaceNode*,FieldMask>::aligned::iterator finder2 = 
              finder->second.find(*it);
            if (finder2 == finder->second.end())
              finder->second[*it] = fields;
            else
              finder2->second |= fields;
          }
        }
        else
        {
          // Didn't exist before so we can just insert 
          LegionMap<IndexSpaceNode*,FieldMask>::aligned &spaces = 
            projections[pit->first];
          for (std::set<IndexSpaceNode*>::const_iterator it = 
                pit->second.begin(); it != pit->second.end(); it++)
            spaces[*it] = fields;
        }
      }
    }

    //--------------------------------------------------------------------------
    void ClosedNode::fix_closed_tree(void)
    //--------------------------------------------------------------------------
    {
      // If we are complete and have all our children, that we can also
      // infer covering at this node
      if (!children.empty())
      {
        const bool local_complete = node->is_complete() && 
          (children.size() == node->get_num_children());
        bool first_child = true;
        FieldMask child_covered;
        // Do all our sub-trees first
        for (std::map<RegionTreeNode*,ClosedNode*>::const_iterator it = 
              children.begin(); it != children.end(); it++)
        {
          // Recurse down the tree
          it->second->fix_closed_tree();
          // Update our valid mask
          valid_fields |= it->second->get_valid_fields();
          // If the child is complete we can also update covered
          if (it->second->node->is_complete())
            covered_fields |= it->second->get_covered_fields();
          if (local_complete)
          {
            if (first_child)
            {
              child_covered = it->second->get_covered_fields();
              first_child = false;
            }
            else
              child_covered &= it->second->get_covered_fields();
          }
        }
        if (local_complete && !!child_covered)
          covered_fields |= child_covered;
      }
      // All our covered fields are always valid
      valid_fields |= covered_fields;
      // Finally update our valid fields based on any projections
      if (!projections.empty())
      {
        for (std::map<ProjectionFunction*,
                  LegionMap<IndexSpaceNode*,FieldMask>::aligned>::const_iterator
              pit = projections.begin(); pit != projections.end(); pit++) 
        {
          for (LegionMap<IndexSpaceNode*,FieldMask>::aligned::const_iterator 
                it = pit->second.begin(); it != pit->second.end(); it++)
            valid_fields |= it->second;
        }
      }
    }

    //--------------------------------------------------------------------------
    void ClosedNode::filter_dominated_fields(const ClosedNode *old_tree, 
                                            FieldMask &non_dominated_mask) const
    //--------------------------------------------------------------------------
    {
#ifdef DEBUG_LEGION
      assert(node == old_tree->node); // should always be the same
#endif
      // We can remove any fields we are covered by here
      if (!!covered_fields)
      {
        non_dominated_mask -= covered_fields;
        if (!non_dominated_mask)
          return;
      }
      // If we have any projections, we can also try to filter by that
      if (!projections.empty())
      {
        old_tree->filter_dominated_projection_fields(non_dominated_mask, 
                                                     projections); 
        if (!non_dominated_mask)
          return;
      }
      // Otherwise try to see if the children zip well, this only
      // works if we actually have children that can dominate other children
      if (!children.empty())
        old_tree->filter_dominated_children(non_dominated_mask, children);
    }

    //--------------------------------------------------------------------------
    void ClosedNode::filter_dominated_projection_fields(
        FieldMask &non_dominated_mask,
        const std::map<ProjectionFunction*,
          LegionMap<IndexSpaceNode*,FieldMask>::aligned> &new_projections) const
    //--------------------------------------------------------------------------
    {
      // In order to remove a dominated field, for each of our projection
      // operations, we need to find one in the new set that dominates it
      FieldMask dominated_mask = non_dominated_mask;
      for (std::map<ProjectionFunction*,
              LegionMap<IndexSpaceNode*,FieldMask>::aligned>::const_iterator 
            pit = projections.begin(); pit != projections.end(); pit++)
      {
        // Set this iterator to the begining to start
        // Use it later to find domains with the same projection function
        std::map<ProjectionFunction*,
                 LegionMap<IndexSpaceNode*,FieldMask>::aligned>::const_iterator
                   finder = new_projections.begin();
        for (LegionMap<IndexSpaceNode*,FieldMask>::aligned::const_iterator dit =
              pit->second.begin(); dit != pit->second.end(); dit++)
        {
          FieldMask overlap = dit->second & dominated_mask;
          if (!overlap)
            continue;
          // If it's still at the beginning try to find it
          if (finder == new_projections.begin())
            finder = new_projections.find(pit->first);
          // If we found it then we can try to find overlapping domains
          if (finder != new_projections.end())
          {
            for (LegionMap<IndexSpaceNode*,FieldMask>::aligned::const_iterator 
                  it = finder->second.begin(); it != finder->second.end(); it++)
            {
              FieldMask dom_overlap = overlap & it->second;
              if (!dom_overlap)
                continue; 
              // Types don't have to match, if they don't we don't care
              if (it->first->handle.get_type_tag() !=
                  dit->first->handle.get_type_tag())
                continue;
              // See if the domain dominates
              if (it->first->dominates(dit->first))
              {
                overlap -= dom_overlap;
                if (!overlap)
                  break;
              }
            }
          }
          // Any fields still in overlap are not dominated
          if (!!overlap)
          {
            dominated_mask -= overlap;
            if (!dominated_mask)
              break;
          }
        }
        // Didn't find any dominated fields so we are done
        if (!dominated_mask)
          break;
      }
      if (!!dominated_mask)
        non_dominated_mask -= dominated_mask;
    }

    //--------------------------------------------------------------------------
    void ClosedNode::filter_dominated_children(FieldMask &non_dominated_mask,
               const std::map<RegionTreeNode*,ClosedNode*> &new_children) const
    //--------------------------------------------------------------------------
    {
      // If the child is created for a complete partition with an identity
      // projection over the entire color space, we are dominated for its fields
      // TODO: Any bijective projections can use this optimization
      ProjectionFunction *identity =
        node->context->runtime->find_projection_function(0);
      for (std::map<RegionTreeNode*,ClosedNode*>::const_iterator it =
            new_children.begin(); it != new_children.end(); it++)
      {
        if (it->first->is_region() || it->second->projections.empty()) 
          continue;
        PartitionNode *node = it->first->as_partition_node();
        // The disjointness check here is to prevent nested composite instances
        // from being pruned when the new composite instance consists of
        // reduction instances
        if (!node->is_complete()) 
          continue;
        IndexSpaceNode *color_space = node->row_source->color_space;
        std::map<ProjectionFunction*,
                 LegionMap<IndexSpaceNode*,FieldMask>::aligned>::const_iterator 
            finder = it->second->projections.find(identity);
        if (finder == it->second->projections.end()) 
          continue;

<<<<<<< HEAD
        FieldMask non_dominated_by_any;
        for (LegionMap<IndexSpaceNode*,FieldMask>::aligned::const_iterator dit =
=======
        FieldMask new_child_dominated;
        for (LegionMap<Domain,FieldMask>::aligned::const_iterator dit =
>>>>>>> ee4259f3
              finder->second.begin(); dit != finder->second.end(); dit++)
        {
          const FieldMask overlap = non_dominated_mask & dit->second;
          if (!overlap)
            continue;
<<<<<<< HEAD
          FieldMask reduction_mask = overlap & it->second->reduced_fields;
          if (!!reduction_mask)
          {
            non_dominated_by_any |= reduction_mask;
            overlap -= reduction_mask;
          }
          if (color_space->get_num_dims() != dit->first->get_num_dims() ||
              !dit->first->dominates(color_space))
            non_dominated_mask |= overlap;
        }

        non_dominated_mask &= non_dominated_by_any;
=======
          // Make sure they are the same dimension then see if we
          // dominate the color space in which case we know we cover
          // the entire partition
          if ((color_space.get_dim() == dit->first.get_dim()) && 
              dominates(dit->first, color_space))
            new_child_dominated |= overlap;
        }
        // See if we have any dominated fields
        if (!new_child_dominated)
          continue;
        // If there are any reduction fields they can't be dominated
        if (!!it->second->reduced_fields)
        {
          new_child_dominated -= it->second->reduced_fields;
          if (!new_child_dominated)
            continue;
        }
        // Remove the fields dominated by this new child
        non_dominated_mask -= new_child_dominated;
>>>>>>> ee4259f3
        if (!!non_dominated_mask) 
          return;
      }

      // In order to remove a field, it has to be dominated in all our children
      FieldMask dominated_fields = non_dominated_mask;
      // If we have projections instead of explicitly closed children then we 
      // aren't going to directly compare them right now
      // TODO: make this analysis more precise
      if (!projections.empty())
      {
        for (std::map<ProjectionFunction*,
                LegionMap<IndexSpaceNode*,FieldMask>::aligned>::const_iterator
              pit = projections.begin(); pit != projections.end(); pit++)
        {
          for (LegionMap<IndexSpaceNode*,FieldMask>::aligned::const_iterator 
                it = pit->second.begin(); it != pit->second.end(); it++)
          {
            const FieldMask overlap = it->second & dominated_fields;
            if (!overlap)
              continue;
            dominated_fields -= overlap;
            if (!dominated_fields)
              return;
          }
        }
      }
      FieldMask not_dominated_by_all;
      for (std::map<RegionTreeNode*,ClosedNode*>::const_iterator it = 
            children.begin(); it != children.end(); it++)
      {
        FieldMask overlap = it->second->get_valid_fields() & non_dominated_mask;
        if (!overlap)
          continue;
        std::map<RegionTreeNode*,ClosedNode*>::const_iterator finder = 
          new_children.find(it->first);
        // If we can't find it, then we are not dominated for those fields
        if (finder == new_children.end())
        {
          dominated_fields -= overlap;
          if (!dominated_fields)
            return;
          continue;
        }
        FieldMask child_non_dominated = overlap;
        finder->second->filter_dominated_fields(it->second,child_non_dominated);
        not_dominated_by_all |= child_non_dominated;
      }
      non_dominated_mask -= dominated_fields - not_dominated_by_all;
    }

    //--------------------------------------------------------------------------
    void ClosedNode::pack_closed_node(Serializer &rez) const 
    //--------------------------------------------------------------------------
    {
      if (node->is_region())
        rez.serialize(node->as_region_node()->handle);
      else
        rez.serialize(node->as_partition_node()->handle);
      rez.serialize(valid_fields);
      rez.serialize(covered_fields);
      rez.serialize<size_t>(projections.size());
      for (std::map<ProjectionFunction*,
              LegionMap<IndexSpaceNode*,FieldMask>::aligned>::const_iterator 
            pit = projections.begin(); pit != projections.end(); pit++)
      {
        rez.serialize(pit->first->projection_id);
        rez.serialize<size_t>(pit->second.size());
        for (LegionMap<IndexSpaceNode*,FieldMask>::aligned::const_iterator it =
              pit->second.begin(); it != pit->second.end(); it++)
        {
          rez.serialize(it->first->handle);
          rez.serialize(it->second);
        }
      }
      rez.serialize<size_t>(children.size());
      for (std::map<RegionTreeNode*,ClosedNode*>::const_iterator it = 
            children.begin(); it != children.end(); it++)
        it->second->pack_closed_node(rez);
    }

    //--------------------------------------------------------------------------
    void ClosedNode::perform_unpack(Deserializer &derez, 
                                    Runtime *runtime, bool is_region)
    //--------------------------------------------------------------------------
    {
      derez.deserialize(valid_fields);
      derez.deserialize(covered_fields);
      size_t num_projections;
      derez.deserialize(num_projections);
      for (unsigned idx = 0; idx < num_projections; idx++)
      {
        ProjectionID pid;
        derez.deserialize(pid);
        ProjectionFunction *function = runtime->find_projection_function(pid);
        LegionMap<IndexSpaceNode*,FieldMask>::aligned &spaces = 
          projections[function];
        size_t num_doms;
        derez.deserialize(num_doms);
        for (unsigned idx2 = 0; idx2 < num_doms; idx2++)
        {
          IndexSpace handle;
          derez.deserialize(handle);
          IndexSpaceNode *node = runtime->forest->get_node(handle);
          derez.deserialize(spaces[node]);
        }
      }
      size_t num_children;
      derez.deserialize(num_children);
      for (unsigned idx = 0; idx < num_children; idx++)
      {
        ClosedNode *child = unpack_closed_node(derez, runtime, !is_region); 
        children[child->node] = child;
      }
    }

    //--------------------------------------------------------------------------
    /*static*/ ClosedNode* ClosedNode::unpack_closed_node(Deserializer &derez,
                                               Runtime *runtime, bool is_region)
    //--------------------------------------------------------------------------
    {
      RegionTreeNode *node = NULL;
      if (is_region)
      {
        LogicalRegion handle;
        derez.deserialize(handle);
        node = runtime->forest->get_node(handle);
      }
      else
      {
        LogicalPartition handle;
        derez.deserialize(handle);
        node = runtime->forest->get_node(handle);
      }
      ClosedNode *result = new ClosedNode(node);
      result->perform_unpack(derez, runtime, is_region);
      return result;
    }

    /////////////////////////////////////////////////////////////
    // Logical Closer 
    /////////////////////////////////////////////////////////////

    //--------------------------------------------------------------------------
    LogicalCloser::LogicalCloser(ContextID c, const LogicalUser &u, 
                                 RegionTreeNode *r, bool val, bool capture)
      : ctx(c), user(u), root_node(r), validates(val), capture_users(capture),
        normal_close_op(NULL),read_only_close_op(NULL),flush_only_close_op(NULL)
    //--------------------------------------------------------------------------
    {
    }

    //--------------------------------------------------------------------------
    LogicalCloser::LogicalCloser(const LogicalCloser &rhs)
      : user(rhs.user), root_node(rhs.root_node), validates(rhs.validates),
        capture_users(rhs.capture_users)
    //--------------------------------------------------------------------------
    {
      // should never be called
      assert(false);
    }

    //--------------------------------------------------------------------------
    LogicalCloser::~LogicalCloser(void)
    //--------------------------------------------------------------------------
    {
    }

    //--------------------------------------------------------------------------
    LogicalCloser& LogicalCloser::operator=(const LogicalCloser &rhs)
    //--------------------------------------------------------------------------
    {
      // should never be called
      assert(false);
      return *this;
    }

    //--------------------------------------------------------------------------
    void LogicalCloser::record_close_operation(const FieldMask &mask, 
                                           bool projection, bool disjoint_close)
    //--------------------------------------------------------------------------
    {
#ifdef DEBUG_LEGION
      assert(!!mask);
#endif
      normal_close_mask |= mask;
      if (projection)
        closed_projections |= mask;
      if (disjoint_close)
      {
#ifdef DEBUG_LEGION
        assert(projection); // should only happen with projections
#endif
        disjoint_close_mask |= mask;
      }
    }

    //--------------------------------------------------------------------------
    void LogicalCloser::record_overwriting_close(const FieldMask &mask,
                                                 bool projection)
    //--------------------------------------------------------------------------
    {
#ifdef DEBUG_LEGION
      assert(!!mask);
#endif
      // Overwriting closes do all the same stuff as read-only closes
      // only they also get to clear the dirty-below bits in the state
      overwriting_close_mask |= mask;
      record_read_only_close(mask, projection);
    }

    //--------------------------------------------------------------------------
    void LogicalCloser::record_read_only_close(const FieldMask &mask,
                                               bool projection)
    //--------------------------------------------------------------------------
    {
#ifdef DEBUG_LEGION
      assert(!!mask);
#endif
      read_only_close_mask |= mask;
      if (projection)
        closed_projections |= mask;
    }

    //--------------------------------------------------------------------------
    void LogicalCloser::record_flush_only_close(const FieldMask &mask)
    //--------------------------------------------------------------------------
    {
#ifdef DEBUG_LEGION
      assert(!!mask);
#endif
      flush_only_close_mask |= mask;
    }

    //--------------------------------------------------------------------------
    ClosedNode* LogicalCloser::find_closed_node(RegionTreeNode *node)
    //--------------------------------------------------------------------------
    {
      std::map<RegionTreeNode*,ClosedNode*>::const_iterator finder = 
        closed_nodes.find(node);
      if (finder != closed_nodes.end())
        return finder->second;
      // Otherwise we need to make it
      ClosedNode *result = new ClosedNode(node);
      closed_nodes[node] = result;
      // Make it up the tree if necessary
      if (node != root_node)
      {
        ClosedNode *parent = find_closed_node(node->get_parent());
        parent->add_child_node(result);
      }
      return result;
    }

    //--------------------------------------------------------------------------
    void LogicalCloser::record_closed_user(const LogicalUser &user,
                                          const FieldMask &mask, bool read_only)
    //--------------------------------------------------------------------------
    {
      if (read_only)
      {
        read_only_closed_users.push_back(user);
        LogicalUser &closed_user = read_only_closed_users.back();
        closed_user.field_mask = mask;
      }
      else
      {
        normal_closed_users.push_back(user);
        LogicalUser &closed_user = normal_closed_users.back();
        closed_user.field_mask = mask;
      }
    }

#ifndef LEGION_SPY
    //--------------------------------------------------------------------------
    void LogicalCloser::pop_closed_user(bool read_only)
    //--------------------------------------------------------------------------
    {
      if (read_only)
        read_only_closed_users.pop_back();
      else
        normal_closed_users.pop_back();
    }
#endif

    //--------------------------------------------------------------------------
    void LogicalCloser::initialize_close_operations(LogicalState &state, 
                                                   Operation *creator,
                                                   const VersionInfo &ver_info,
                                                   const TraceInfo &trace_info)
    //--------------------------------------------------------------------------
    {
#ifdef DEBUG_LEGION
      // These sets of fields better be disjoint
      assert(normal_close_mask * flush_only_close_mask);
#endif
      // Construct a reigon requirement for this operation
      // All privileges are based on the parent logical region
      RegionRequirement req;
      if (root_node->is_region())
        req = RegionRequirement(root_node->as_region_node()->handle,
                                READ_WRITE, EXCLUSIVE, trace_info.req.parent);
      else
        req = RegionRequirement(root_node->as_partition_node()->handle, 0,
                                READ_WRITE, EXCLUSIVE, trace_info.req.parent);
      if (!!normal_close_mask)
      {
        normal_close_op = creator->runtime->get_available_inter_close_op(false);
        normal_close_gen = normal_close_op->get_generation();
        // Compute the set of fields that we need
        root_node->column_source->get_field_set(normal_close_mask,
                                               trace_info.req.privilege_fields,
                                               req.privilege_fields);
        std::map<RegionTreeNode*,ClosedNode*>::const_iterator finder = 
          closed_nodes.find(root_node);
#ifdef DEBUG_LEGION
        assert(finder != closed_nodes.end()); // better have a closed tree
#endif
        // Now initialize the operation
        normal_close_op->initialize(creator->get_context(), req, finder->second,
                                    trace_info, trace_info.req_idx, 
                                    ver_info, normal_close_mask, creator);
        // We can clear this now
        closed_nodes.clear();
        // See if we are doing a disjoint close for any of these fields
        if (!!disjoint_close_mask)
        {
          // Record the disjoint close, advance the projection epochs
          // and then record the new projection epoch that the close
          // will be a part of
          ProjectionInfo &proj_info = 
            normal_close_op->initialize_disjoint_close(disjoint_close_mask,
               root_node->as_partition_node()->row_source->color_space->handle);
          // Advance these epochs and then mark that we no longer need
          // to advance them during update_state
          state.advance_projection_epochs(disjoint_close_mask);
          closed_projections -= disjoint_close_mask;
          state.capture_projection_epochs(disjoint_close_mask, proj_info);
          // No need to record ourselves in the epoch since we know
          // that we are disjoint shallow
        }
      }
      if (!!read_only_close_mask)
      {
        read_only_close_op = 
          creator->runtime->get_available_read_close_op(false);
        read_only_close_gen = read_only_close_op->get_generation();
        req.privilege_fields.clear();
        root_node->column_source->get_field_set(read_only_close_mask,
                                               trace_info.req.privilege_fields,
                                               req.privilege_fields);
        read_only_close_op->initialize(creator->get_context(), req, 
                                       trace_info, trace_info.req_idx, 
                                       read_only_close_mask, creator);
      }
      // Finally if we have any fields which are flush only
      // make a close operation for them and add it to force close
      if (!!flush_only_close_mask)
      {
        flush_only_close_op =
          creator->runtime->get_available_inter_close_op(false);
        flush_only_close_gen = flush_only_close_op->get_generation();
        req.privilege_fields.clear();
        // Compute the set of fields that we need
        root_node->column_source->get_field_set(flush_only_close_mask,
                                               trace_info.req.privilege_fields,
                                               req.privilege_fields);
        // Make a closed tree of just the root node
        // There are no dirty fields here since we just flushing reductions
        ClosedNode *closed_tree = new ClosedNode(root_node);
        flush_only_close_op->initialize(creator->get_context(), req, 
            closed_tree, trace_info, trace_info.req_idx, 
            ver_info, flush_only_close_mask, creator);
      }
    }

    //--------------------------------------------------------------------------
    void LogicalCloser::perform_dependence_analysis(const LogicalUser &current,
                                                    const FieldMask &open_below,
              LegionList<LogicalUser,CURR_LOGICAL_ALLOC>::track_aligned &cusers,
              LegionList<LogicalUser,PREV_LOGICAL_ALLOC>::track_aligned &pusers)
    //--------------------------------------------------------------------------
    {
      // We also need to do dependence analysis against all the other operations
      // that this operation recorded dependences on above in the tree so we
      // don't run too early.
      LegionList<LogicalUser,LOGICAL_REC_ALLOC>::track_aligned &above_users = 
                                              current.op->get_logical_records();
      if (normal_close_op != NULL)
      {
        LogicalUser normal_close_user(normal_close_op, 0/*idx*/, 
            RegionUsage(READ_WRITE, EXCLUSIVE, 0/*redop*/), normal_close_mask);
        register_dependences(normal_close_op, normal_close_user, current, 
            open_below, normal_closed_users, above_users, cusers, pusers);
      }
      if (read_only_close_op != NULL)
      {
        LogicalUser read_only_close_user(read_only_close_op, 0/*idx*/, 
          RegionUsage(READ_WRITE, EXCLUSIVE, 0/*redop*/), read_only_close_mask);
        register_dependences(read_only_close_op, read_only_close_user, current,
            open_below, read_only_closed_users, above_users, cusers, pusers);
        
      }
      if (flush_only_close_op != NULL)
      {
        LegionList<LogicalUser,CLOSE_LOGICAL_ALLOC>::track_aligned no_users;
        LogicalUser flush_close_user(flush_only_close_op, 0/*idx*/, 
         RegionUsage(READ_WRITE, EXCLUSIVE, 0/*redop*/), flush_only_close_mask);
        register_dependences(flush_only_close_op, flush_close_user,
            current, open_below, no_users, above_users, cusers, pusers);
      }
      // Now we can remove our references on our local users
      for (LegionList<LogicalUser>::aligned::const_iterator it = 
            normal_closed_users.begin(); it != normal_closed_users.end(); it++)
      {
        it->op->remove_mapping_reference(it->gen);
      }
      for (LegionList<LogicalUser>::aligned::const_iterator it =
            read_only_closed_users.begin(); it != 
            read_only_closed_users.end(); it++)
      {
        it->op->remove_mapping_reference(it->gen);
      }
    }

    // If you are looking for LogicalCloser::register_dependences it can 
    // be found in region_tree.cc to make sure that templates are instantiated

    //--------------------------------------------------------------------------
    void LogicalCloser::update_state(LogicalState &state)
    //--------------------------------------------------------------------------
    {
#ifdef DEBUG_LEGION
      assert(state.owner == root_node);
#endif
      // Advance any closed projection epochs, note that disjoint
      // closes already did this when we made the disjoint close op
      if (!!closed_projections)
        state.advance_projection_epochs(closed_projections);
      // If we had any overwriting close operations remove dirty below bits
      if (!!overwriting_close_mask)
        state.dirty_below -= overwriting_close_mask;
      // If we only have read-only closes then we are done
      FieldMask closed_mask = normal_close_mask | flush_only_close_mask;
      if (!closed_mask)
        return;
      root_node->filter_prev_epoch_users(state, closed_mask);
      root_node->filter_curr_epoch_users(state, closed_mask);
      // Any dirty data which is not a disjoint close resides at this level
      // otherwise it is still below
      if (!!disjoint_close_mask)
      {
        closed_mask -= disjoint_close_mask;
        if (!closed_mask)
          return;
      }
      // the dirty data now resides at this level
      state.dirty_fields |= closed_mask;
      state.dirty_below -= closed_mask;
    }

    //--------------------------------------------------------------------------
    void LogicalCloser::register_close_operations(
               LegionList<LogicalUser,CURR_LOGICAL_ALLOC>::track_aligned &users)
    //--------------------------------------------------------------------------
    {
      // No need to add mapping references, we did that in 
      // Note we also use the cached generation IDs since the close
      // operations have already been kicked off and might be done
      // LogicalCloser::register_dependences
      if (normal_close_op != NULL)
      {
        LogicalUser close_user(normal_close_op, normal_close_gen, 0/*idx*/, 
            RegionUsage(READ_WRITE, EXCLUSIVE, 0/*redop*/), normal_close_mask);
        users.push_back(close_user);
      }
      if (read_only_close_op != NULL)
      {
        LogicalUser close_user(read_only_close_op, read_only_close_gen,0/*idx*/,
          RegionUsage(READ_WRITE, EXCLUSIVE, 0/*redop*/), read_only_close_mask);
        users.push_back(close_user);
      }
      if (flush_only_close_op != NULL)
      {
        LogicalUser close_user(flush_only_close_op, 
                               flush_only_close_gen, 0/*idx*/,
         RegionUsage(READ_WRITE, EXCLUSIVE, 0/*redop*/), flush_only_close_mask);
        users.push_back(close_user);
      }
    }

    /////////////////////////////////////////////////////////////
    // Physical State 
    /////////////////////////////////////////////////////////////

    //--------------------------------------------------------------------------
    PhysicalState::PhysicalState(RegionTreeNode *n, bool path)
      : node(n), path_only(path), captured(false)
    //--------------------------------------------------------------------------
    {
    }

    //--------------------------------------------------------------------------
    PhysicalState::PhysicalState(const PhysicalState &rhs)
      : node(NULL), path_only(false)
    //--------------------------------------------------------------------------
    {
      // should never be called
      assert(false);
    }

    //--------------------------------------------------------------------------
    PhysicalState::~PhysicalState(void)
    //--------------------------------------------------------------------------
    {
      // Remove references to our version states and delete them if necessary
      version_states.clear();
      advance_states.clear();
    }

    //--------------------------------------------------------------------------
    PhysicalState& PhysicalState::operator=(const PhysicalState &rhs)
    //--------------------------------------------------------------------------
    {
      // should never be called
      assert(false);
      return *this;
    }
    
    //--------------------------------------------------------------------------
    void PhysicalState::pack_physical_state(Serializer &rez)
    //--------------------------------------------------------------------------
    {
      rez.serialize<size_t>(version_states.size());
      for (PhysicalVersions::iterator it = version_states.begin();
            it != version_states.end(); it++)
      {
        rez.serialize(it->first->did);
        rez.serialize(it->second);
      }
      rez.serialize<size_t>(advance_states.size());
      for (PhysicalVersions::iterator it = advance_states.begin();
            it != advance_states.end(); it++)
      {
        rez.serialize(it->first->did);
        rez.serialize(it->second);
      }
    }

    //--------------------------------------------------------------------------
    void PhysicalState::unpack_physical_state(Deserializer &derez,
                                              Runtime *runtime,
                                              std::set<RtEvent> &ready_events)
    //--------------------------------------------------------------------------
    {
      WrapperReferenceMutator mutator(ready_events);
      size_t num_versions;
      derez.deserialize(num_versions);
      for (unsigned idx = 0; idx < num_versions; idx++)
      {
        DistributedID did;
        derez.deserialize(did);
        FieldMask mask;
        derez.deserialize(mask);
        RtEvent ready;
        VersionState *state = runtime->find_or_request_version_state(did,ready);
        if (ready.exists())
        {
          RtEvent done = version_states.insert(state, mask, runtime, ready);
          ready_events.insert(done);
        }
        else
          version_states.insert(state, mask, &mutator);
      }
      size_t num_advance;
      derez.deserialize(num_advance);
      for (unsigned idx = 0; idx < num_advance; idx++)
      {
        DistributedID did;
        derez.deserialize(did);
        FieldMask mask;
        derez.deserialize(mask);
        RtEvent ready;
        VersionState *state = runtime->find_or_request_version_state(did,ready);
        if (ready.exists())
        {
          RtEvent done = advance_states.insert(state, mask, runtime, ready);
          ready_events.insert(done);
        }
        else
          advance_states.insert(state, mask, &mutator);
      }
    }

    //--------------------------------------------------------------------------
    void PhysicalState::add_version_state(VersionState *state, 
                                          const FieldMask &state_mask)
    //--------------------------------------------------------------------------
    {
      version_states.insert(state, state_mask);
    }

    //--------------------------------------------------------------------------
    void PhysicalState::add_advance_state(VersionState *state, 
                                          const FieldMask &state_mask)
    //--------------------------------------------------------------------------
    {
      advance_states.insert(state, state_mask);
    }

    //--------------------------------------------------------------------------
    void PhysicalState::capture_state(void)
    //--------------------------------------------------------------------------
    {
      DETAILED_PROFILER(node->context->runtime,
                        PHYSICAL_STATE_CAPTURE_STATE_CALL);
#ifdef DEBUG_LEGION
      assert(!captured);
#endif
      // Path only first since path only can also be a split
      if (path_only)
      {
        for (PhysicalVersions::iterator it = version_states.begin();
              it != version_states.end(); it++)
        {
          it->first->update_path_only_state(this, it->second);
        }
      }
      else
      {
        for (PhysicalVersions::iterator it = version_states.begin();
              it != version_states.end(); it++)
        {
          it->first->update_physical_state(this, it->second);
        }
      }
      captured = true;
    }

    //--------------------------------------------------------------------------
    void PhysicalState::apply_state(std::set<RtEvent> &applied_conditions) const
    //--------------------------------------------------------------------------
    {
      DETAILED_PROFILER(node->context->runtime,
                        PHYSICAL_STATE_APPLY_STATE_CALL);
#ifdef DEBUG_LEGION
      assert(captured);
#endif
      // No advance versions then we are done
      if (advance_states.empty())
        return;
      for (PhysicalVersions::iterator it = advance_states.begin();
            it != advance_states.end(); it++)
        it->first->merge_physical_state(this, it->second, applied_conditions);
    }

    //--------------------------------------------------------------------------
    void PhysicalState::capture_composite_root(CompositeView *composite_view,
                  const FieldMask &close_mask, ReferenceMutator *mutator,
                  const LegionMap<LogicalView*,FieldMask>::aligned &valid_above)
    //--------------------------------------------------------------------------
    {
      // Capture all the information for the root from the version_states
      for (PhysicalVersions::iterator it = version_states.begin();
            it != version_states.end(); it++)
      {
        FieldMask overlap = it->second & close_mask;
        if (!overlap)
          continue;
        it->first->capture_root(composite_view, overlap, mutator);
      }
      // Finally record any valid above views
      for (LegionMap<LogicalView*,FieldMask>::aligned::const_iterator it = 
            valid_above.begin(); it != valid_above.end(); it++)
        composite_view->record_valid_view(it->first, it->second);
    }

    //--------------------------------------------------------------------------
    void PhysicalState::perform_disjoint_close(InterCloseOp *op, unsigned index,
                           InnerContext *context, const FieldMask &closing_mask)
    //--------------------------------------------------------------------------
    {
      // Iterate over the current states
      for (PhysicalVersions::iterator it = version_states.begin();
            it != version_states.end(); it++)
      {
        FieldMask overlap = it->second & closing_mask;
        if (!overlap)
          continue;
        it->first->perform_disjoint_close(op, index, context, overlap);
      }
    }

    //--------------------------------------------------------------------------
    PhysicalState* PhysicalState::clone(void) const
    //--------------------------------------------------------------------------
    {
      PhysicalState *result = new PhysicalState(node, path_only);
      if (!version_states.empty())
      {
        for (PhysicalVersions::iterator it = version_states.begin();
              it != version_states.end(); it++)
          result->add_version_state(it->first, it->second);
      }
      if (!advance_states.empty())
      {
        for (PhysicalVersions::iterator it = advance_states.begin();
              it != advance_states.end(); it++)
          result->add_advance_state(it->first, it->second);
      }
      if (is_captured())
      {
        result->dirty_mask = dirty_mask;
        result->reduction_mask = reduction_mask;
        result->valid_views = valid_views;
        result->reduction_views = reduction_views;
      }
      return result;
    }

    //--------------------------------------------------------------------------
    void PhysicalState::clone_to(const FieldMask &mask, 
                                 VersionInfo &target_info) const
    //--------------------------------------------------------------------------
    {
      // Should only be calling this on path only nodes
#ifdef DEBUG_LEGION
      assert(path_only);
#endif
      if (!version_states.empty())
      {
        for (PhysicalVersions::iterator it = version_states.begin();
              it != version_states.end(); it++)
        {
          FieldMask overlap = it->second & mask;
          if (!overlap)
            continue;
          target_info.add_current_version(it->first, overlap, path_only);
        }
      }
      if (!advance_states.empty())
      {
        for (PhysicalVersions::iterator it = advance_states.begin();
              it != advance_states.end(); it++)
        {
          FieldMask overlap = it->second & mask;
          if (!overlap)
            continue;
          target_info.add_advance_version(it->first, overlap, path_only);
        }
      }
    }

    //--------------------------------------------------------------------------
    void PhysicalState::print_physical_state(const FieldMask &capture_mask,
                         LegionMap<LegionColor,FieldMask>::aligned &to_traverse,
                                             TreeStateLogger *logger)
    //--------------------------------------------------------------------------
    {
      // Dirty Mask
      {
        FieldMask overlap = dirty_mask & capture_mask;
        char *dirty_buffer = overlap.to_string();
        logger->log("Dirty Mask: %s",dirty_buffer);
        free(dirty_buffer);
      }
      // Valid Views
      {
        unsigned num_valid = 0;
        for (LegionMap<LogicalView*,FieldMask>::aligned::const_iterator it = 
              valid_views.begin(); it != valid_views.end(); it++)
        {
          if (it->second * capture_mask)
            continue;
          num_valid++;
        }
        logger->log("Valid Instances (%d)", num_valid);
        logger->down();
        for (LegionMap<LogicalView*,FieldMask>::aligned::const_iterator it = 
              valid_views.begin(); it != valid_views.end(); it++)
        {
          FieldMask overlap = it->second & capture_mask;
          if (!overlap)
            continue;
          if (it->first->is_deferred_view())
            continue;
#ifdef DEBUG_LEGION
          assert(it->first->as_instance_view()->is_materialized_view());
#endif
          MaterializedView *current = 
            it->first->as_instance_view()->as_materialized_view();
          char *valid_mask = overlap.to_string();
          logger->log("Instance " IDFMT "   Memory " IDFMT "   Mask %s",
                      current->manager->get_instance().id, 
                      current->manager->get_memory().id, valid_mask);
          free(valid_mask);
        }
        logger->up();
      }
      // Valid Reduction Views
      {
        unsigned num_valid = 0;
        for (LegionMap<ReductionView*,FieldMask>::aligned::const_iterator it =
              reduction_views.begin(); it != 
              reduction_views.end(); it++)
        {
          if (it->second * capture_mask)
            continue;
          num_valid++;
        }
        logger->log("Valid Reduction Instances (%d)", num_valid);
        logger->down();
        for (LegionMap<ReductionView*,FieldMask>::aligned::const_iterator it = 
              reduction_views.begin(); it != 
              reduction_views.end(); it++)
        {
          FieldMask overlap = it->second & capture_mask;
          if (!overlap)
            continue;
          char *valid_mask = overlap.to_string();
          logger->log("Reduction Instance " IDFMT "   Memory " IDFMT 
                      "  Mask %s",
                      it->first->manager->get_instance().id, 
                      it->first->manager->get_memory().id, valid_mask);
          free(valid_mask);
        }
        logger->up();
      }
    } 

    /////////////////////////////////////////////////////////////
    // Version Manager 
    /////////////////////////////////////////////////////////////

    // C++ is dumb
    const VersionID VersionManager::init_version;

    //--------------------------------------------------------------------------
    VersionManager::VersionManager(RegionTreeNode *n, ContextID c)
      : ctx(c), node(n), depth(n->get_depth()), runtime(n->context->runtime),
        current_context(NULL), is_owner(false)
    //--------------------------------------------------------------------------
    {
      manager_lock = Reservation::create_reservation();
    }

    //--------------------------------------------------------------------------
    VersionManager::VersionManager(const VersionManager &rhs)
      : ctx(rhs.ctx), node(rhs.node), depth(rhs.depth), runtime(rhs.runtime)
    //--------------------------------------------------------------------------
    {
      // should never be called
      assert(false);
    }

    //--------------------------------------------------------------------------
    VersionManager::~VersionManager(void)
    //--------------------------------------------------------------------------
    {
      manager_lock.destroy_reservation();
      manager_lock = Reservation::NO_RESERVATION;
    }

    //--------------------------------------------------------------------------
    VersionManager& VersionManager::operator=(const VersionManager &rhs)
    //--------------------------------------------------------------------------
    {
      // should never be called
      assert(false);
      return *this;
    }

    //--------------------------------------------------------------------------
    void VersionManager::reset(void)
    //--------------------------------------------------------------------------
    {
      AutoLock m_lock(manager_lock);
      is_owner = false;
      current_context = NULL;
      remote_valid_fields.clear();
      remote_valid.clear();
      previous_opens.clear();
      previous_advancers.clear();
      if (!current_version_infos.empty())
        current_version_infos.clear();
      if (!previous_version_infos.empty())
        previous_version_infos.clear();
    }

    //--------------------------------------------------------------------------
    void VersionManager::initialize_state(ApEvent term_event,
                                          const RegionUsage &usage,
                                          const FieldMask &user_mask,
                                          const InstanceSet &targets,
                                          InnerContext *context,
                                          unsigned init_index,
                                 const std::vector<LogicalView*> &corresponding,
                                          std::set<RtEvent> &applied_events)
    //--------------------------------------------------------------------------
    {
      // See if we have been assigned
      if (context != current_context)
      {
#ifdef DEBUG_LEGION
        assert(current_version_infos.empty() || 
                (current_version_infos.size() == 1));
        assert(previous_version_infos.empty());
#endif
        const AddressSpaceID local_space = 
          node->context->runtime->address_space;
        owner_space = context->get_version_owner(node, local_space);
        is_owner = (owner_space == local_space);
        current_context = context;
      }
      // Make a new version state and initialize it, then insert it
      VersionState *init_state = create_new_version_state(init_version);
      init_state->initialize(term_event, usage, user_mask, targets, context, 
                             init_index, corresponding, applied_events);
      // We do need the lock because sometimes these are virtual
      // mapping results comping back
      AutoLock m_lock(manager_lock);
#ifdef DEBUG_LEGION
      sanity_check();
#endif
      LegionMap<VersionID,ManagerVersions>::aligned::iterator finder = 
          current_version_infos.find(init_version);
      if (finder == current_version_infos.end())
        current_version_infos[init_version].insert(init_state, user_mask);
      else
        finder->second.insert(init_state, user_mask);
#ifdef DEBUG_LEGION
      sanity_check();
#endif
    }

    //--------------------------------------------------------------------------
    void VersionManager::record_current_versions(const FieldMask &version_mask, 
                                                FieldMask &unversioned_mask,
                                                InnerContext *context, 
                                                Operation *op, unsigned index,
                                                const RegionUsage &usage,
                                                VersionInfo &version_info,
                                                std::set<RtEvent> &ready_events)
    //--------------------------------------------------------------------------
    {
      // See if we have been assigned
      if (context != current_context)
      {
        const AddressSpaceID local_space = 
          node->context->runtime->address_space;
        owner_space = context->get_version_owner(node, local_space);
        is_owner = (owner_space == local_space);
        current_context = context;
      } 
      // We'll only track unversioned in the reading cases
      FieldMask unversioned;
      // Now we can record our versions
      if (IS_WRITE(usage))
      {
        // Uncomment this if we want READ_WRITE on unversioned
        // data to result in a warning, same with the code below
#ifdef UNVERSIONED_READ_WRITE_WARNING
        if (HAS_READ(usage))
          unversioned = version_mask;
#endif
        // At first we only need the lock in read-only mode
        AutoLock m_lock(manager_lock,1,false/*exclusive*/);
        // See if we are the owner
        if (!is_owner)
        {
          FieldMask request_mask = version_mask - remote_valid_fields;
          if (!!request_mask)
          {
            // Release the lock before sending the message
            Runtime::release_reservation(manager_lock);
            RtEvent wait_on = send_remote_version_request(request_mask,
                                                          ready_events);
            // Only retake the reservation, when we are ready
            RtEvent lock_reacquired = Runtime::acquire_rt_reservation(
                            manager_lock, false/*exclusive*/, wait_on);
            // Might as well wait since we just sent a message
            lock_reacquired.lg_wait();
#ifdef DEBUG_LEGION
            // When we wake up everything should be good
            assert(!(version_mask - remote_valid_fields));
#endif
          }
        }
#ifdef DEBUG_LEGION
        sanity_check();
#endif
        // Just capture the current versions for now if we end
        // up mapping a physical instance then we'll advance 
        // later and record those versions as necessary
        for (LegionMap<VersionID,ManagerVersions>::aligned::const_iterator 
              vit = current_version_infos.begin(); vit !=
              current_version_infos.end(); vit++)
        {
          FieldMask local_overlap = vit->second.get_valid_mask() & version_mask;
          if (!local_overlap)
            continue;
#ifdef UNVERSIONED_READ_WRITE_WARNING
          unversioned -= local_overlap;
#endif
          for (ManagerVersions::iterator it = vit->second.begin();
                it != vit->second.end(); it++)
          {
            FieldMask overlap = it->second & local_overlap;
            if (!overlap)
              continue;
            version_info.add_current_version(it->first, overlap,
                                             false/*path only*/);
            it->first->request_final_version_state(context, overlap, 
                                                   ready_events);
          }
        }
#ifdef UNVERSIONED_READ_WRITE_WARNING
        // Have to return since we don't want to make empty versions
        return;
#endif
      }
      else
      {
        // Only track unversioned in non-writing cases for now
        unversioned = version_mask;
        // At first we only need the lock in read-only mode
        AutoLock m_lock(manager_lock,1,false/*exclusive*/);
        // See if we are the owner
        if (!is_owner)
        {
          FieldMask request_mask = version_mask - remote_valid_fields;
          if (!!request_mask)
          {
            // Release the lock before sending the message
            Runtime::release_reservation(manager_lock);
            RtEvent wait_on = send_remote_version_request(request_mask,
                                                          ready_events);
            // Only retake the reservation, when we are ready
            RtEvent lock_reacquired = Runtime::acquire_rt_reservation(
                            manager_lock, false/*exclusive*/, wait_on);
            // Might as well wait since we just sent a message
            lock_reacquired.lg_wait();
#ifdef DEBUG_LEGION
            // When we wake up everything should be good
            assert(!(version_mask - remote_valid_fields));
#endif
          }
        }
#ifdef DEBUG_LEGION
        sanity_check();
#endif
        // We only need the current versions, but we record them
        // as both the previous and the advance
        for (LegionMap<VersionID,ManagerVersions>::aligned::const_iterator
              vit = current_version_infos.begin(); vit != 
              current_version_infos.end(); vit++)
        {
          FieldMask local_overlap = vit->second.get_valid_mask() & version_mask;
          if (!local_overlap)
            continue;
          for (ManagerVersions::iterator it = vit->second.begin();
                it != vit->second.end(); it++)
          {
            FieldMask overlap = it->second & local_overlap;
            if (!overlap)
              continue;
            unversioned -= overlap;
            version_info.add_current_version(it->first, overlap,
                                             false/*path only*/);
            version_info.add_advance_version(it->first, overlap,
                                             false/*path only*/);
            it->first->request_initial_version_state(context, overlap, 
                                                     ready_events);
          }
          if (!unversioned)
            break;
        }
      }
      // If we have unversioned fields we need to make new 
      // version state object(s) for those fields
      if (!!unversioned)
      {
#ifdef DEBUG_LEGION
        assert(is_owner); // should only get here on the owner
#endif
        // Retake the lock in exclusive mode and see if we lost any races
        AutoLock m_lock(manager_lock);
        for (LegionMap<VersionID,ManagerVersions>::aligned::const_iterator
              vit = current_version_infos.begin(); vit != 
              current_version_infos.end(); vit++)
        {
          // Only need to check against unversioned this time
          FieldMask local_overlap = vit->second.get_valid_mask() & unversioned;
          if (!local_overlap)
            continue;
          for (ManagerVersions::iterator it = vit->second.begin();
                it != vit->second.end(); it++)
          {
            FieldMask overlap = it->second & local_overlap;
            if (!overlap)
              continue;
            unversioned -= local_overlap;
            version_info.add_current_version(it->first, overlap,
                                             false/*path only*/);
            it->first->request_initial_version_state(context, overlap, 
                                                     ready_events);
          }
          if (!unversioned)
            break;
        }
        if (!!unversioned)
        {
          VersionState *new_state = create_new_version_state(init_version);
          version_info.add_current_version(new_state, unversioned,
                                           false/*path only*/);
          version_info.add_advance_version(new_state, unversioned,
                                           false/*path only*/);
          // No need to query for initial state since we know there is none
          WrapperReferenceMutator mutator(ready_events);
          current_version_infos[init_version].insert(new_state, 
                                                     unversioned, &mutator);
          // Keep any unversioned fields
          unversioned_mask &= unversioned;
        }
        else if (!!unversioned_mask)
          unversioned_mask.clear();
      }
      else if (!!unversioned_mask)
        unversioned_mask.clear();
    }

    //--------------------------------------------------------------------------
    void VersionManager::record_advance_versions(const FieldMask &version_mask,
                                                InnerContext *context,
                                                VersionInfo &version_info,
                                                std::set<RtEvent> &ready_events)
    //--------------------------------------------------------------------------
    {
      // See if we have been assigned
      if (context != current_context)
      {
        const AddressSpaceID local_space = 
          node->context->runtime->address_space;
        owner_space = context->get_version_owner(node, local_space);
        is_owner = (owner_space == local_space);
        current_context = context;
      }
      AutoLock m_lock(manager_lock, 1, false/*exclusive*/);
      // See if we are the owner
      if (!is_owner)
      {
        FieldMask request_mask = version_mask - remote_valid_fields;
        if (!!request_mask)
        {
          // Release the lock before sending the message
          Runtime::release_reservation(manager_lock);
          RtEvent wait_on = send_remote_version_request(request_mask,
                                                        ready_events);
          // Retake the lock only once we're ready to
          RtEvent lock_reacquired = Runtime::acquire_rt_reservation(
                          manager_lock, false/*exclusive*/, wait_on);
          // Might as well wait since we're sending a remote message
          lock_reacquired.lg_wait();
#ifdef DEBUG_LEGION
          // When we wake up everything should be good
          assert(!(version_mask - remote_valid_fields));
#endif
        }
      }
      for (LegionMap<VersionID,ManagerVersions>::aligned::const_iterator
            vit = current_version_infos.begin(); vit != 
            current_version_infos.end(); vit++)
      {
        FieldMask local_overlap = version_mask & vit->second.get_valid_mask();
        if (!local_overlap)
          continue;
        for (ManagerVersions::iterator it = vit->second.begin();
              it != vit->second.end(); it++)
        {
          FieldMask overlap = it->second & local_overlap;
          if (!overlap)
            continue;
          version_info.add_advance_version(it->first, overlap,
                                           false/*path only*/);
        }
      }
    }

    //--------------------------------------------------------------------------
    void VersionManager::compute_advance_split_mask(VersionInfo &version_info,
                                                   UniqueID logical_context_uid,
                                                   InnerContext *context,
                                                const FieldMask &version_mask,
                                                std::set<RtEvent> &ready_events,
          const LegionMap<ProjectionEpochID,FieldMask>::aligned &advance_epochs)
    //--------------------------------------------------------------------------
    {
      // See if we have been assigned
      if (context != current_context)
      {
        const AddressSpaceID local_space = 
          node->context->runtime->address_space;
        owner_space = context->get_version_owner(node, local_space);
        is_owner = (owner_space == local_space);
        current_context = context;
      }
      AutoLock m_lock(manager_lock,1,false/*exclusive*/);
      // See if we are the owner
      if (!is_owner)
      {
        FieldMask request_mask = version_mask - remote_valid_fields;
        if (!!request_mask)
        {
          // Release the lock before sending the message
          Runtime::release_reservation(manager_lock);
          RtEvent wait_on = send_remote_version_request(request_mask,
                                                        ready_events); 
          // Retake the lock only once we're ready to
          RtEvent lock_reacquired = Runtime::acquire_rt_reservation(
                          manager_lock, false/*exclusive*/, wait_on);
          // Might as well wait since we're sending a remote message
          lock_reacquired.lg_wait();
#ifdef DEBUG_LEGION
          // When we wake up everything should be good
          assert(!(version_mask - remote_valid_fields));
#endif
        }
      }
      // See if we've done any previous advances for this projection epoch
      for (LegionMap<ProjectionEpochID,FieldMask>::aligned::const_iterator it =
            advance_epochs.begin(); it != advance_epochs.end(); it++)
      {
        LegionMap<ProjectionEpoch,FieldMask>::aligned::const_iterator 
          finder = previous_advancers.find(
              ProjectionEpoch(logical_context_uid, it->first));
        if (finder == previous_advancers.end())
          continue;
        FieldMask overlap = finder->second & it->second;
        if (!overlap)
          continue;
        version_info.record_split_fields(node, overlap);
      }
    }

    //--------------------------------------------------------------------------
    void VersionManager::record_path_only_versions(
                                                const FieldMask &version_mask,
                                                const FieldMask &split_mask,
                                                FieldMask &unversioned_mask,
                                                InnerContext *context,
                                                Operation *op, unsigned index,
                                                const RegionUsage &usage,
                                                VersionInfo &version_info,
                                                std::set<RtEvent> &ready_events)
    //--------------------------------------------------------------------------
    {
      // See if we have been assigned
      if (context != current_context)
      {
        const AddressSpaceID local_space = 
          node->context->runtime->address_space;
        owner_space = context->get_version_owner(node, local_space);
        is_owner = (owner_space == local_space);
        current_context = context;
      }
      // We aren't mutating our data structures, so we just need 
      // the manager lock in read only mode
      AutoLock m_lock(manager_lock,1,false/*exclusive*/);
      // See if we are the owner
      if (!is_owner)
      {
        FieldMask request_mask = version_mask - remote_valid_fields;
        if (!!request_mask)
        {
          // Release the lock before sending the message
          Runtime::release_reservation(manager_lock);
          RtEvent wait_on = send_remote_version_request(request_mask,
                                                        ready_events); 
          // Retake the lock only once we're ready to
          RtEvent lock_reacquired = Runtime::acquire_rt_reservation(
                          manager_lock, false/*exclusive*/, wait_on);
          // Might as well wait since we're sending a remote message
          lock_reacquired.lg_wait();
#ifdef DEBUG_LEGION
          // When we wake up everything should be good
          assert(!(version_mask - remote_valid_fields));
#endif
        }
      }
      FieldMask unversioned = version_mask; 
#ifdef DEBUG_LEGION
      sanity_check();
#endif
      // Do different things depending on whether we are 
      // not read-only, have split fields, or no split fields
      if (!IS_READ_ONLY(usage))
      {
        // We are modifying below in the sub-tree so all the fields 
        // should be split
#ifdef DEBUG_LEGION
        assert(version_mask == split_mask);
#endif
        // All fields from previous are current and all fields from 
        // current are advance, unless we are doing reductions so
        // we don't need to get anything from previous
        if (!IS_REDUCE(usage))
        {
          for (LegionMap<VersionID,ManagerVersions>::aligned::const_iterator
                vit = previous_version_infos.begin(); vit !=
                previous_version_infos.end(); vit++)
          {
            FieldMask local_overlap = 
              vit->second.get_valid_mask() & version_mask;
            if (!local_overlap)
              continue;
            for (ManagerVersions::iterator it = vit->second.begin();
                  it != vit->second.end(); it++)
            {
              FieldMask overlap = it->second & local_overlap;
              if (!overlap)
                continue;
              unversioned -= overlap;
              version_info.add_current_version(it->first, overlap,
                                               true/*path only*/);
              it->first->request_final_version_state(context, overlap, 
                                                     ready_events);
            }
            if (!unversioned)
              break;
          }
          // We don't care about versioning information for writes because
          // they can modify the next version
          if (!!unversioned_mask)
            unversioned_mask.clear();
        }
        else if (!!unversioned_mask)
        {
          // If we are a reduction and we have previously unversioned
          // fields then we need to do a little check to make sure
          // that versions at least exist
          for (LegionMap<VersionID,ManagerVersions>::aligned::const_iterator
                vit = previous_version_infos.begin(); vit != 
                previous_version_infos.end(); vit++)
          {
            // Don't need to capture the actual states, just need to 
            // remove all the fields for which we have a prior version
            if (vit->second.size() > 1)
            {
              // Need this to be precise and valid mask might overapproximate
              for (ManagerVersions::iterator it = vit->second.begin();
                    it != vit->second.end(); it++)
                unversioned_mask -= it->second;
            }
            else
              unversioned_mask -= vit->second.get_valid_mask();
            if (!unversioned_mask)
              break;
          }
        }
        for (LegionMap<VersionID,ManagerVersions>::aligned::const_iterator
              vit = current_version_infos.begin(); vit !=
              current_version_infos.end(); vit++)
        {
          FieldMask local_overlap = vit->second.get_valid_mask() & version_mask;
          if (!local_overlap)
            continue;
          for (ManagerVersions::iterator it = vit->second.begin();
                it != vit->second.end(); it++)
          {
            FieldMask overlap = it->second & local_overlap;
            if (!overlap)
              continue;
            version_info.add_advance_version(it->first, overlap,
                                             true/*path only*/);
            // No need to request anything since we're contributing only
          }
        }
      }
      else if (!!split_mask)
      {
        // We are read-only with split fields that we have to deal with
        // Split fields we need the final version of previous, while
        // non-split fields we need final version of current, no need
        // for advance fields because we are read-only
        for (LegionMap<VersionID,ManagerVersions>::aligned::const_iterator
              vit = previous_version_infos.begin(); vit !=
              previous_version_infos.end(); vit++)
        {
          FieldMask local_overlap = vit->second.get_valid_mask() & split_mask;
          if (!local_overlap)
            continue;
          for (ManagerVersions::iterator it = vit->second.begin();
                it != vit->second.end(); it++)
          {
            FieldMask overlap = it->second & local_overlap;
            if (!overlap)
              continue;
            unversioned -= overlap;
            version_info.add_current_version(it->first, overlap,
                                             true/*path only*/);
            it->first->request_final_version_state(context, overlap, 
                                                   ready_events);
          }
          if (!unversioned)
            break;
        }
        FieldMask non_split = version_mask - split_mask;
        if (!!non_split)
        {
          for (LegionMap<VersionID,ManagerVersions>::aligned::const_iterator
                vit = current_version_infos.begin(); vit !=
                current_version_infos.end(); vit++)
          {
            FieldMask local_overlap = vit->second.get_valid_mask() & non_split;
            if (!local_overlap)
              continue;
            for (ManagerVersions::iterator it = vit->second.begin();
                  it != vit->second.end(); it++)
            {
              FieldMask overlap = it->second & local_overlap;
              if (!overlap)
                continue;
              version_info.add_current_version(it->first, overlap,
                                               true/*path only*/);
              it->first->request_initial_version_state(context, overlap,
                                                       ready_events);
            }
          } 
        }
        // Update the unversioned mask if necessary
        if (!!unversioned_mask)
        {
          if (!!unversioned)
            unversioned_mask &= unversioned;
          else
            unversioned_mask.clear();
        }
      }
      else
      {
        // We are read-only with no split fields so everything is easy
        // We do have to request the initial version of the states
        for (LegionMap<VersionID,ManagerVersions>::aligned::const_iterator
              vit = current_version_infos.begin(); vit !=
              current_version_infos.end(); vit++)
        {
          FieldMask local_overlap = vit->second.get_valid_mask() & version_mask;
          if (!local_overlap)
            continue;
          for (ManagerVersions::iterator it = vit->second.begin();
                it != vit->second.end(); it++)
          {
            FieldMask overlap = it->second & local_overlap;
            if (!overlap)
              continue;
            unversioned -= overlap;
            version_info.add_current_version(it->first, overlap, 
                                             true/*path only*/);
            it->first->request_initial_version_state(context, overlap, 
                                                     ready_events);
          }
          if (!unversioned)
            break;
        }
        // Update the unversioned mask if necessary
        if (!!unversioned_mask)
        {
          if (!!unversioned)
            unversioned_mask &= unversioned;
          else
            unversioned_mask.clear();
        }
      }
    }

    //--------------------------------------------------------------------------
    void VersionManager::record_disjoint_close_versions(
                                                const FieldMask &version_mask,
                                                InnerContext *context,
                                                Operation *op, unsigned index,
                                                VersionInfo &version_info,
                                                std::set<RtEvent> &ready_events)
    //--------------------------------------------------------------------------
    {
      // See if we have been assigned
      if (context != current_context)
      {
        const AddressSpaceID local_space = 
          node->context->runtime->address_space;
        owner_space = context->get_version_owner(node, local_space);
        is_owner = (owner_space == local_space);
        current_context = context;
      }
      // We aren't mutating our data structures, so we just need 
      // the manager lock in read only mode
      AutoLock m_lock(manager_lock,1,false/*exclusive*/);
      // See if we are the owner
      if (!is_owner)
      {
        FieldMask request_mask = version_mask - remote_valid_fields;
        if (!!request_mask)
        {
          // Release the lock before sending the message
          Runtime::release_reservation(manager_lock);
          RtEvent wait_on = send_remote_version_request(request_mask,
                                                        ready_events); 
          // Retake the lock only once we're ready to
          RtEvent lock_reacquired = Runtime::acquire_rt_reservation(
                          manager_lock, false/*exclusive*/, wait_on);
          // Might as well wait since we're sending a remote message
          lock_reacquired.lg_wait();
#ifdef DEBUG_LEGION
          // When we wake up everything should be good
          assert(!(version_mask - remote_valid_fields));
#endif
        }
      }
#ifdef DEBUG_LEGION
      sanity_check();
#endif
      // We need all the current versions at this level with 
      // their open children information up to date because
      // it is the current version state objects that are 
      // tracking which children are dirty below 
      for (LegionMap<VersionID,ManagerVersions>::aligned::const_iterator vit =
            current_version_infos.begin(); vit != 
            current_version_infos.end(); vit++)
      {
        FieldMask local_overlap = vit->second.get_valid_mask() & version_mask;
        if (!local_overlap)
          continue;
        for (ManagerVersions::iterator it = vit->second.begin();
              it != vit->second.end(); it++)
        {
          FieldMask overlap = it->second & local_overlap;
          if (!overlap)
            continue;
          version_info.add_current_version(it->first, overlap,
                                           true/*path only*/); 
          it->first->request_children_version_state(context, overlap,
                                                    ready_events);
        }
      }
    }

    //--------------------------------------------------------------------------
    void VersionManager::advance_versions(FieldMask mask, 
                                          UniqueID logical_context_uid,
                                          InnerContext *physical_context, 
                                          bool update_parent_state,
                                          AddressSpaceID source_space,
                                          std::set<RtEvent> &applied_events,
                                          bool dedup_opens,
                                          ProjectionEpochID open_epoch,
                                          bool dedup_advances, 
                                          ProjectionEpochID advance_epoch,
                                          const FieldMask *dirty_previous,
                                          const ProjectionInfo *proj_info)
    //--------------------------------------------------------------------------
    {
      DETAILED_PROFILER(node->context->runtime, 
                        CURRENT_STATE_ADVANCE_VERSION_NUMBERS_CALL);
      // See if we have been assigned
      if (physical_context != current_context)
      {
        const AddressSpaceID local_space = 
          node->context->runtime->address_space;
        owner_space = physical_context->get_version_owner(node, local_space);
        is_owner = (owner_space == local_space);
        current_context = physical_context;
      }
      // Check to see if we are the owner
      if (!is_owner)
      {
        // First send back the message to the owner to do the advance there
        RtEvent advanced = send_remote_advance(mask, update_parent_state,
                                               logical_context_uid,
                                               dedup_opens, open_epoch, 
                                               dedup_advances, advance_epoch,
                                               dirty_previous, proj_info);
        applied_events.insert(advanced); 
        // Now filter out any of our current version states that are
        // no longer valid for the given fields
        invalidate_version_infos(mask);
        return;
      }
      // If we are deduplicating advances, do that now
      // to see if we can avoid any communication
      if (dedup_opens || dedup_advances)
      {
        AutoLock m_lock(manager_lock,1,false/*exclusive*/);
        if (dedup_opens)
        {
          LegionMap<ProjectionEpoch,FieldMask>::aligned::const_iterator
            finder = previous_opens.find(
                ProjectionEpoch(logical_context_uid, open_epoch));
          if (finder != previous_opens.end())
          {
            mask -= finder->second;
            if (!mask)
              return;
          }
        }
        if (dedup_advances)
        {
          LegionMap<ProjectionEpoch,FieldMask>::aligned::const_iterator 
            finder = previous_advancers.find(
                ProjectionEpoch(logical_context_uid, advance_epoch));
          if (finder != previous_advancers.end())
          {
            mask -= finder->second;
            if (!mask)
              return;
          }
        }
      }
      WrapperReferenceMutator mutator(applied_events);
      // If we have to update our parent version info, then we
      // need to keep track of all the new VersionState objects that we make
      VersioningSet<> new_states;
      // We need the lock in exclusive mode because we are going
      // to be mutating our data structures
      {
        AutoLock m_lock(manager_lock);
        // Recheck for any advance or open fields in case we lost the race
        if (dedup_opens)
        {
          // Filter out any previous opens if necessary
          const ProjectionEpoch key(logical_context_uid, open_epoch);
          if (!previous_opens.empty())
          {
            for (LegionMap<ProjectionEpoch,FieldMask>::aligned::iterator it =
                  previous_opens.begin(); it != 
                  previous_opens.end(); /*nothing*/)
            {
              if (it->first == key) // skip our own
              {
                it++;
                continue;
              }
              it->second -= mask;
              if (!it->second)
              {
                LegionMap<ProjectionEpoch,FieldMask>::aligned::iterator 
                  to_delete = it;
                it++;
                previous_opens.erase(to_delete);
              }
              else
                it++;
            }
          }
          LegionMap<ProjectionEpoch,FieldMask>::aligned::iterator
            finder = previous_opens.find(key);
          if (finder != previous_opens.end())
          {
            mask -= finder->second;
            if (!mask)
              return;
            finder->second |= mask;
          }
          else
            previous_opens[key] = mask;
        }
        if (dedup_advances)
        {
          // Filter out any previous advancers if necessary  
          const ProjectionEpoch key(logical_context_uid, advance_epoch);
          if (!previous_advancers.empty())
          {
            for (LegionMap<ProjectionEpoch,FieldMask>::aligned::iterator it =
                  previous_advancers.begin(); it != 
                  previous_advancers.end(); /*nothing*/)
            {
              if (it->first == key) // skip our own
              {
                it++;
                continue;
              }
              it->second -= mask;
              if (!it->second)
              {
                LegionMap<ProjectionEpoch,FieldMask>::aligned::iterator 
                  to_delete = it;
                it++;
                previous_advancers.erase(to_delete);
              }
              else
                it++;
            }
          }
          LegionMap<ProjectionEpoch,FieldMask>::aligned::iterator 
            finder = previous_advancers.find(key);
          if (finder != previous_advancers.end())
          {
            mask -= finder->second;
            if (!mask)
              return;
            finder->second |= mask;
          }
          else
            previous_advancers[key] = mask;
        }
        // Record any epoch updates
        if (proj_info != NULL)
        {
          const LegionMap<ProjectionEpochID,FieldMask>::aligned 
            &advance_epochs = proj_info->get_projection_epochs();
          for (LegionMap<ProjectionEpochID,FieldMask>::aligned::const_iterator
               pit = advance_epochs.begin(); pit != advance_epochs.end(); pit++)
          {
            const ProjectionEpoch key(logical_context_uid, pit->first);
            FieldMask update_mask = pit->second;
            // Filter out any previous advancers with overlapping fields
            std::vector<ProjectionEpoch> to_delete;
            for (LegionMap<ProjectionEpoch,FieldMask>::aligned::iterator it = 
                  previous_advancers.begin(); it !=
                  previous_advancers.end(); it++)
            {
              if (it->first == key)
              {
                update_mask -= it->second;
                if (!update_mask)
                  break;
                continue;
              }
              it->second -= pit->second;
              if (!it->second)
                to_delete.push_back(it->first);
            }
            if (!to_delete.empty())
            {
              for (std::vector<ProjectionEpoch>::const_iterator it = 
                    to_delete.begin(); it != to_delete.end(); it++)
                previous_advancers.erase(*it);
            }
            if (!!update_mask)
            {
              LegionMap<ProjectionEpoch,FieldMask>::aligned::iterator finder =
                previous_advancers.find(key);
              if (finder == previous_advancers.end())
                previous_advancers[key] = update_mask;
              else
                finder->second |= update_mask;
            }
          }
        }
        // Now send any invalidations to get them in flight
        if (!remote_valid.empty() && !(remote_valid_fields * mask))
        {
          std::vector<AddressSpaceID> to_delete;
          bool skipped_source = false;
          for (LegionMap<AddressSpaceID,FieldMask>::aligned::iterator it = 
                remote_valid.begin(); it != remote_valid.end(); it++)
          {
            // If this is the source, then we can skip it
            // because it already knows to do its own invalidate
            if (it->first == source_space)
            {
              skipped_source = true;
              continue;
            }
            FieldMask overlap = mask & it->second;
            if (!overlap)
              continue;
            RtEvent done = send_remote_invalidate(it->first, overlap);
            applied_events.insert(done); 
            it->second -= mask;
            if (!it->second)
              to_delete.push_back(it->first);
          }
          if (!to_delete.empty())
          {
            for (std::vector<AddressSpaceID>::const_iterator it = 
                  to_delete.begin(); it != to_delete.end(); it++)
              remote_valid.erase(*it);
          }
          remote_valid_fields -= mask;
          // If we skipped the source, then make sure to
          // keep its remote valid fields in the remote valid mask
          if (skipped_source)
            remote_valid_fields |= remote_valid[source_space];
        }
        // Otherwise we are the owner node so we can do the update
#ifdef DEBUG_LEGION
        sanity_check();
#endif
        // First filter out fields in the previous
        std::vector<VersionID> to_delete_previous;
        FieldMask previous_filter = mask;
        for (LegionMap<VersionID,ManagerVersions>::aligned::iterator vit =
              previous_version_infos.begin(); vit != 
              previous_version_infos.end(); vit++)
        {
          FieldMask overlap = vit->second.get_valid_mask() & previous_filter;
          if (!overlap)
            continue;
          ManagerVersions &info = vit->second;
          // Might be an overapproximation, so we might need to
          // update the overlap because we need it precise below
          const bool need_overlap_update = (info.size() > 1);
          // See if everyone is going away or just some of them
          if (overlap == info.get_valid_mask())
          {
            // The whole version number is going away, remove all
            // the valid references on the version state objects
            if (need_overlap_update)
            {
              overlap.clear();
              for (ManagerVersions::iterator it = info.begin();
                    it != info.end(); it++)
                overlap |= it->second;
            }
            to_delete_previous.push_back(vit->first);
          }
          else
          {
            // Only some of the state are being filtered
            std::vector<VersionState*> to_delete;
            if (need_overlap_update)
              overlap.clear();
            for (ManagerVersions::iterator it = info.begin();
                  it != info.end(); it++)
            {
              FieldMask state_overlap = it->second & previous_filter;
              if (!state_overlap)
                continue;
              if (need_overlap_update)
                overlap |= state_overlap;
              it->second -= state_overlap;
              if (!it->second)
                to_delete.push_back(it->first);
            }
            if (!to_delete.empty())
            {
              for (std::vector<VersionState*>::const_iterator it = 
                    to_delete.begin(); it != to_delete.end(); it++)
                info.erase(*it);
              if (info.empty())
                to_delete_previous.push_back(vit->first);
            }
          }
          if (need_overlap_update && !overlap)
            continue;
          previous_filter -= overlap;
          if (!previous_filter)
            break;
        }
        if (!to_delete_previous.empty())
        {
          for (std::vector<VersionID>::const_iterator it = 
                to_delete_previous.begin(); it != 
                to_delete_previous.end(); it++)
          {
            previous_version_infos.erase(*it);
          }
          to_delete_previous.clear();
        }
        // Now filter fields from current back to previous
        FieldMask current_filter = mask;
        // Keep a set of version states that have to be added
        LegionMap<VersionState*,FieldMask>::aligned to_add;
        std::set<VersionID> to_delete_current;
        // Do this in reverse order so we can add new states earlier
        for (LegionMap<VersionID,ManagerVersions>::aligned::reverse_iterator 
              vit = current_version_infos.rbegin(); vit != 
              current_version_infos.rend(); vit++)
        {
          FieldMask version_overlap = 
            vit->second.get_valid_mask() & current_filter;
          if (!version_overlap)
            continue;
          ManagerVersions &info = vit->second;
          // If we have more than one element then the
          // valid mask might be an over approximation and
          // we're going to need the precise overlap set below
          const bool need_version_overlap_update = (info.size() > 1);
          if (version_overlap == info.get_valid_mask())
          {
            // Send back the whole version state info to previous
            to_delete_current.insert(vit->first);
            // See if we need to merge it or can just copy it
            LegionMap<VersionID,ManagerVersions>::aligned::iterator 
              prev_finder = previous_version_infos.find(vit->first);
            if (prev_finder == previous_version_infos.end())
            {
              if (need_version_overlap_update)
              {
                version_overlap.clear();
                for (ManagerVersions::iterator it = info.begin();
                      it != info.end(); it++)
                  version_overlap |= it->second; 
              }
              // Can just send it back with no merge
              info.move(previous_version_infos[vit->first]);
            }
            else
            {
              // prev_inf already existed
              // Filter back the version states
              if (need_version_overlap_update)
                version_overlap.clear();
              for (ManagerVersions::iterator it = info.begin();
                    it != info.end(); it++)
              {
                if (need_version_overlap_update)
                  version_overlap |= it->second;
                prev_finder->second.insert(it->first, it->second, &mutator);
              }
              info.clear(); // clear it in case we get unerased
            }
          }
          else
          {
            if (need_version_overlap_update)
              version_overlap.clear();
            // Filter back only some of the version states
            std::vector<VersionState*> to_delete;
            ManagerVersions &prev_info = previous_version_infos[vit->first];
            for (ManagerVersions::iterator it = info.begin();
                  it != info.end(); it++)
            {
              FieldMask overlap = it->second & current_filter;
              if (!overlap)
                continue;
              if (need_version_overlap_update)
                version_overlap |= overlap; 
              prev_info.insert(it->first, overlap, &mutator);
              it->second -= overlap;
              if (!it->second)
                to_delete.push_back(it->first);
            }
            if (!to_delete.empty())
            {
              for (std::vector<VersionState*>::const_iterator it = 
                    to_delete.begin(); it != to_delete.end(); it++)
                info.erase(*it);
            }
            if (info.empty())
              to_delete_current.insert(vit->first);
          }
          // Make our new version state object and add if we can
          VersionID next_version = vit->first+1;
          // Remove this version number from the delete set if it exists
          to_delete_current.erase(next_version);
          VersionState *new_state = create_new_version_state(next_version);
          if (update_parent_state || (dirty_previous != NULL))
            new_states.insert(new_state, version_overlap, &mutator);
          // Kind of dangerous to be getting another iterator to this
          // data structure that we're iterating, but since neither
          // is mutating, we won't invalidate any iterators
          LegionMap<VersionID,ManagerVersions>::aligned::iterator 
            next_finder = current_version_infos.find(next_version);
          if (next_finder != current_version_infos.end())
            next_finder->second.insert(new_state, version_overlap, &mutator);
          else
            to_add[new_state] = version_overlap;
          current_filter -= version_overlap;
          if (!current_filter)
            break;
        }
        // Remove any old version state infos
        if (!to_delete_current.empty())
        {
          for (std::set<VersionID>::const_iterator it = 
                to_delete_current.begin(); it != to_delete_current.end(); it++)
            current_version_infos.erase(*it);
        }
        // See if we have any fields for which there was no prior
        // version number, if there was then these are fields which
        // are being initialized and should be added as version 1
        if (!!current_filter)
        {
          VersionState *new_state = create_new_version_state(init_version);
          if (update_parent_state || (dirty_previous != NULL))
            new_states.insert(new_state, current_filter, &mutator);
          current_version_infos[init_version].insert(new_state, 
                                                     current_filter, &mutator);
        }
        // Finally add in our new states
        if (!to_add.empty())
        {
          for (LegionMap<VersionState*,FieldMask>::aligned::const_iterator 
                it = to_add.begin(); it != to_add.end(); it++)
          {
#ifdef DEBUG_LEGION
            assert(current_version_infos.find(it->first->version_number) ==
                   current_version_infos.end());
#endif
            current_version_infos[it->first->version_number].insert(
                it->first, it->second, &mutator);
          }
        }
#ifdef DEBUG_LEGION
        sanity_check();
#endif
      } // release the lock
      // If we have no new states then we are done
      if (new_states.empty())
        return;
      // See if we have to capture any dirty data from the previous versions
      // If we don't have to update the parent state then we are at the
      // top of the tree, so there is no need to worry about closes from above
      if (dirty_previous != NULL)
      {
        AutoLock m_lock(manager_lock,1,false/*exclusive*/);
        for (LegionMap<VersionID,ManagerVersions>::aligned::const_iterator vit =
              previous_version_infos.begin(); vit != 
              previous_version_infos.end(); vit++)
        {
          // Disjoint so it doesn't matter
          if (vit->second.get_valid_mask() * (*dirty_previous))
            continue;
          for (ManagerVersions::iterator mit = vit->second.begin();
                mit != vit->second.end(); mit++)
          {
            FieldMask state_overlap = mit->second & *dirty_previous;
            if (!state_overlap)
              continue;
            // Get the final version of this version state
            std::set<RtEvent> preconditions;
            mit->first->request_final_version_state(physical_context, 
                                                  state_overlap, preconditions);
            if (!preconditions.empty())
            {
              RtEvent precondition = Runtime::merge_events(preconditions);
              for (VersioningSet<>::iterator it = new_states.begin();
                    it != new_states.end(); it++)
              {
                FieldMask overlap = it->second & state_overlap;
                if (!overlap)
                  continue;
                DirtyUpdateArgs args;
                args.previous = mit->first;
                args.target = it->first;
                args.capture_mask = new FieldMask(overlap);
                RtEvent done = 
                  runtime->issue_runtime_meta_task(args, LG_LATENCY_PRIORITY,
                                                   NULL, precondition);
                applied_events.insert(done);
                state_overlap -= overlap;
                if (!state_overlap)
                  break;
              }
            }
            else
            {
              // We can do the captures now 
              for (VersioningSet<>::iterator it = new_states.begin();
                    it != new_states.end(); it++)
              {
                FieldMask overlap = it->second & state_overlap;
                if (!overlap)
                  continue;
                mit->first->capture_dirty_instances(overlap, it->first); 
                state_overlap -= overlap;
                if (!state_overlap)
                  break;
              }
            }
          }
        }
      }
      // If we recorded any new states then we have to tell our parent manager
      if (update_parent_state)
      {
        RegionTreeNode *parent = node->get_parent();      
#ifdef DEBUG_LEGION
        assert(parent != NULL);
#endif
        VersionManager &parent_manager = 
          parent->get_current_version_manager(ctx);
        const LegionColor color = node->get_color();
        // This destroys new states, but whatever we're done anyway
        parent_manager.update_child_versions(physical_context, color, 
                                             new_states, applied_events);
      }
    }

    //--------------------------------------------------------------------------
    /*static*/ void VersionManager::process_capture_dirty(const void *args)
    //--------------------------------------------------------------------------
    {
      const DirtyUpdateArgs *dargs = (const DirtyUpdateArgs*)args;
      dargs->previous->capture_dirty_instances(*(dargs->capture_mask),
                                               dargs->target);
      delete dargs->capture_mask;
    }

    //--------------------------------------------------------------------------
    void VersionManager::update_child_versions(InnerContext *context,
                                              const LegionColor child_color,
                                              VersioningSet<> &new_states,
                                              std::set<RtEvent> &applied_events)
    //--------------------------------------------------------------------------
    {
      // See if we have been assigned
      if (context != current_context)
      {
        const AddressSpaceID local_space = 
          node->context->runtime->address_space;
        owner_space = context->get_version_owner(node, local_space);
        is_owner = (owner_space == local_space);
        current_context = context;
      }
      // Only need to hold the lock in read-only mode since we're not
      // going to be updating any of these local data structures
      AutoLock m_lock(manager_lock,1,false/*exclusive*/);
      // If we are not the owner, see if we need to issue any requests
      if (!is_owner)
      {
        FieldMask request_mask = 
          new_states.get_valid_mask() - remote_valid_fields;
        if (!!request_mask)
        {
          // Release the lock before sending the message
          Runtime::release_reservation(manager_lock);
          RtEvent wait_on = send_remote_version_request(
              new_states.get_valid_mask(), applied_events);
          // Retake the lock only once we're ready to
          RtEvent lock_reacquired = Runtime::acquire_rt_reservation(
                          manager_lock, false/*exclusive*/, wait_on);
          // Might as well wait since we're sending a remote message
          lock_reacquired.lg_wait();
#ifdef DEBUG_LEGION
          // When we wake up everything should be good
          assert(!(new_states.get_valid_mask() - remote_valid_fields));
#endif
        }
      }
      for (LegionMap<VersionID,ManagerVersions>::aligned::const_iterator vit = 
            current_version_infos.begin(); vit != 
            current_version_infos.end(); vit++)
      {
        FieldMask version_overlap = 
          vit->second.get_valid_mask() & new_states.get_valid_mask();
        if (!version_overlap)
          continue;
        for (ManagerVersions::iterator it = vit->second.begin();
              it != vit->second.end(); it++)
        {
          FieldMask overlap = it->second & version_overlap;
          if (!overlap)
            continue;
          it->first->reduce_open_children(child_color, overlap, new_states, 
                                          applied_events, true/*need lock*/,
                                          true/*local update*/);
        }
        // If we've handled all the new states then we are done
        if (new_states.empty())
          break;
      }
    }

    //--------------------------------------------------------------------------
    void VersionManager::invalidate_version_infos(const FieldMask &invalid_mask)
    //--------------------------------------------------------------------------
    {
#ifdef DEBUG_LEGION
      assert(!is_owner); // should only be called on remote managers
#endif
      AutoLock m_lock(manager_lock);
#ifdef DEBUG_LEGION
      sanity_check();
#endif
      // This invalidates our local fields
      remote_valid_fields -= invalid_mask;
      filter_version_info(invalid_mask, current_version_infos);
      filter_version_info(invalid_mask, previous_version_infos);
#ifdef DEBUG_LEGION
      sanity_check();
#endif
    }

    //--------------------------------------------------------------------------
    /*static*/ void VersionManager::filter_version_info(const FieldMask &mask,
             LegionMap<VersionID,
                       VersioningSet<VERSION_MANAGER_REF> >::aligned &to_filter)
    //--------------------------------------------------------------------------
    {
      std::vector<VersionID> to_delete;
      for (LegionMap<VersionID,VersioningSet<VERSION_MANAGER_REF> >::aligned::
            iterator vit = to_filter.begin(); vit != to_filter.end(); vit++)
      {
        FieldMask overlap = vit->second.get_valid_mask() & mask;
        if (!overlap)
          continue;
        if (overlap == vit->second.get_valid_mask())
          to_delete.push_back(vit->first);
        else
        {
          std::vector<VersionState*> to_remove;
          for (VersioningSet<VERSION_MANAGER_REF>::iterator it = 
                vit->second.begin(); it != vit->second.end(); it++)
          {
            it->second -= overlap;
            if (!it->second)
              to_remove.push_back(it->first);
          }
          if (!to_remove.empty())
          {
            for (std::vector<VersionState*>::const_iterator it = 
                  to_remove.begin(); it != to_remove.end(); it++)
              vit->second.erase(*it);
            if (vit->second.empty())
              to_delete.push_back(vit->first);
          }
        }
      }
      if (!to_delete.empty())
      {
        for (std::vector<VersionID>::const_iterator it = 
              to_delete.begin(); it != to_delete.end(); it++)
          to_filter.erase(*it);
      }
    }

    //--------------------------------------------------------------------------
    void VersionManager::print_physical_state(RegionTreeNode *arg_node,
                                const FieldMask &capture_mask,
                         LegionMap<LegionColor,FieldMask>::aligned &to_traverse,
                                TreeStateLogger *logger)
    //--------------------------------------------------------------------------
    {
#ifdef DEBUG_LEGION
      assert(node == arg_node);
#endif
      PhysicalState temp_state(node, false/*dummy path only*/);
      logger->log("Versions:");
      logger->down();
      for (LegionMap<VersionID,ManagerVersions>::aligned::const_iterator vit =
            current_version_infos.begin(); vit != 
            current_version_infos.end(); vit++)
      {
        if (capture_mask * vit->second.get_valid_mask())
          continue;
        FieldMask version_fields;
        for (ManagerVersions::iterator it = vit->second.begin();
              it != vit->second.end(); it++)
        {
          FieldMask overlap = capture_mask & it->second;
          if (!overlap)
            continue;
          version_fields |= overlap;
          VersionState *vs = dynamic_cast<VersionState*>(it->first);
          assert(vs != NULL);
          vs->update_physical_state(&temp_state, overlap);
        }
        assert(!!version_fields);
        char *version_buffer = version_fields.to_string();
        logger->log("%lld: %s", vit->first, version_buffer);
        free(version_buffer);
      }
      logger->up();
      temp_state.print_physical_state(capture_mask, to_traverse, logger);
    }

    //--------------------------------------------------------------------------
    VersionState* VersionManager::create_new_version_state(VersionID vid)
    //--------------------------------------------------------------------------
    {
      DistributedID did = runtime->get_available_distributed_id(false);
      return new VersionState(vid, runtime, did, 
          runtime->address_space, node, true/*register now*/);
    }

    //--------------------------------------------------------------------------
    RtEvent VersionManager::send_remote_advance(const FieldMask &advance_mask,
                                                bool update_parent_state,
                                                UniqueID logical_context_uid,
                                                bool dedup_opens,
                                                ProjectionEpochID open_epoch,
                                                bool dedup_advances,
                                                ProjectionEpochID advance_epoch,
                                                const FieldMask *dirty_previous,
                                                const ProjectionInfo *proj_info)
    //--------------------------------------------------------------------------
    {
#ifdef DEBUG_LEGION
      assert(!is_owner);
#endif
      RtUserEvent remote_advance = Runtime::create_rt_user_event();
      Serializer rez;
      {
        RezCheck z(rez);
        rez.serialize(remote_advance);
        rez.serialize(logical_context_uid);
        rez.serialize(current_context->get_context_uid());
        if (node->is_region())
        {
          rez.serialize<bool>(true);
          rez.serialize(node->as_region_node()->handle);
        }
        else
        {
          rez.serialize<bool>(false);
          rez.serialize(node->as_partition_node()->handle);
        }
        rez.serialize(advance_mask);
        rez.serialize<bool>(update_parent_state);
        rez.serialize<bool>(dedup_opens);
        if (dedup_opens)
          rez.serialize(open_epoch);
        rez.serialize<bool>(dedup_advances);
        if (dedup_advances)
          rez.serialize(advance_epoch);
        if (dirty_previous != NULL)
        {
          rez.serialize<bool>(true);
          rez.serialize(*dirty_previous);
        }
        else
          rez.serialize<bool>(false);
        if (proj_info != NULL)
        {
          rez.serialize<bool>(true);
          // Only need to pack the projection epochs
          proj_info->pack_epochs(rez);
        }
        else
          rez.serialize<bool>(false);
      }
      runtime->send_version_manager_advance(owner_space, rez);
      return remote_advance;
    }

    //--------------------------------------------------------------------------
    /*static*/ void VersionManager::handle_remote_advance(Deserializer &derez,
                                  Runtime *runtime, AddressSpaceID source_space)
    //--------------------------------------------------------------------------
    {
      DerezCheck z(derez);
      RtUserEvent done_event;
      derez.deserialize(done_event);
      UniqueID logical_context_uid;
      derez.deserialize(logical_context_uid);
      UniqueID physical_context_uid;
      derez.deserialize(physical_context_uid);
      bool is_region;
      derez.deserialize(is_region);
      RegionTreeNode *node;
      if (is_region)
      {
        LogicalRegion handle;
        derez.deserialize(handle);
        node = runtime->forest->get_node(handle);
      }
      else
      {
        LogicalPartition handle;
        derez.deserialize(handle);
        node = runtime->forest->get_node(handle);
      }
      FieldMask advance_mask;
      derez.deserialize(advance_mask);
      bool update_parent;
      derez.deserialize(update_parent);
      bool dedup_opens;
      derez.deserialize(dedup_opens);
      ProjectionEpochID open_epoch = 0;
      if (dedup_opens)
        derez.deserialize(open_epoch);
      bool dedup_advances;
      derez.deserialize(dedup_advances);
      ProjectionEpochID advance_epoch = 0;
      if (dedup_advances)
        derez.deserialize(advance_epoch);
      bool has_dirty_previous;
      derez.deserialize(has_dirty_previous);
      FieldMask dirty_previous;
      if (has_dirty_previous)
        derez.deserialize(dirty_previous);
      bool has_proj_info;
      derez.deserialize(has_proj_info);
      ProjectionInfo proj_info;
      if (has_proj_info)
        proj_info.unpack_epochs(derez);

      InnerContext *context = runtime->find_context(physical_context_uid);
      ContextID ctx = context->get_context_id();
      VersionManager &manager = node->get_current_version_manager(ctx);
      std::set<RtEvent> done_preconditions;
      manager.advance_versions(advance_mask, logical_context_uid, context, 
                               update_parent, source_space, done_preconditions, 
                               dedup_opens, open_epoch, 
                               dedup_advances, advance_epoch,
                               has_dirty_previous ? &dirty_previous : NULL,
                               has_proj_info ? &proj_info : NULL);
      if (!done_preconditions.empty())
        Runtime::trigger_event(done_event, 
            Runtime::merge_events(done_preconditions));
      else
        Runtime::trigger_event(done_event);
    }

    //--------------------------------------------------------------------------
    RtEvent VersionManager::send_remote_invalidate(AddressSpaceID target,
                                               const FieldMask &invalidate_mask)
    //--------------------------------------------------------------------------
    {
#ifdef DEBUG_LEGION
      assert(is_owner); // should only be called from the owner
#endif
      RtUserEvent remote_invalidate = Runtime::create_rt_user_event();
      Serializer rez;
      {
        RezCheck z(rez);
        rez.serialize(remote_invalidate);
        rez.serialize(current_context->get_context_uid());
        if (node->is_region())
        {
          rez.serialize<bool>(true);
          rez.serialize(node->as_region_node()->handle);
        }
        else
        {
          rez.serialize<bool>(false);
          rez.serialize(node->as_partition_node()->handle);
        }
        rez.serialize(invalidate_mask);
      }
      runtime->send_version_manager_invalidate(target, rez);
      return remote_invalidate;
    }

    //--------------------------------------------------------------------------
    /*static*/ void VersionManager::handle_remote_invalidate(
                                          Deserializer &derez, Runtime *runtime)
    //--------------------------------------------------------------------------
    {
      DerezCheck z(derez);
      RtUserEvent done_event;
      derez.deserialize(done_event);
      UniqueID context_uid;
      derez.deserialize(context_uid);
      bool is_region;
      derez.deserialize(is_region);
      RegionTreeNode *node;
      if (is_region)
      {
        LogicalRegion handle;
        derez.deserialize(handle);
        node = runtime->forest->get_node(handle);
      }
      else
      {
        LogicalPartition handle;
        derez.deserialize(handle);
        node = runtime->forest->get_node(handle);
      }
      FieldMask invalidate_mask;
      derez.deserialize(invalidate_mask);

      InnerContext *context = runtime->find_context(context_uid);
      ContextID ctx = context->get_context_id();
      VersionManager &manager = node->get_current_version_manager(ctx);
      manager.invalidate_version_infos(invalidate_mask);
      Runtime::trigger_event(done_event);
    }

    //--------------------------------------------------------------------------
    RtEvent VersionManager::send_remote_version_request(FieldMask request_mask,
                                                std::set<RtEvent> &ready_events)
    //--------------------------------------------------------------------------
    {
#ifdef DEBUG_LEGION
      assert(!is_owner); // better be a remote copy
#endif
      RtUserEvent local_request;
      std::set<RtEvent> preconditions;
      {
        // First check to see what if any outstanding requests we have
        AutoLock m_lock(manager_lock);
        for (LegionMap<RtUserEvent,FieldMask>::aligned::const_iterator it =
              outstanding_requests.begin(); it != 
              outstanding_requests.end(); it++)
        {
          if (it->second * request_mask)
            continue;
          preconditions.insert(it->first);
          request_mask -= it->second;
          if (!request_mask)
            break;
        }
        if (!!request_mask)
        {
          local_request = Runtime::create_rt_user_event();
          outstanding_requests[local_request] = request_mask;
        }
      }
      if (!!request_mask)
      {
        // Send the local request
        Serializer rez;
        {
          RezCheck z(rez);
          // Send a pointer to this object for the response
          rez.serialize(this);
          // Need this for when we do the unpack
          rez.serialize(&ready_events);
          rez.serialize(local_request);
          rez.serialize(current_context->get_context_uid());
          if (node->is_region())
          {
            rez.serialize<bool>(true);
            rez.serialize(node->as_region_node()->handle);
          }
          else
          {
            rez.serialize<bool>(false);
            rez.serialize(node->as_partition_node()->handle);
          }
          rez.serialize(request_mask);
        }
        runtime->send_version_manager_request(owner_space, rez);
      }
      if (!preconditions.empty())
      {
        // Add the local request if there is one
        if (local_request.exists())
          preconditions.insert(local_request);
        return Runtime::merge_events(preconditions);
      }
#ifdef DEBUG_LEGION
      assert(local_request.exists()); // better have an event
#endif
      return local_request;
    }

    //--------------------------------------------------------------------------
    /*static*/ void VersionManager::handle_request(Deserializer &derez,
                                  Runtime *runtime, AddressSpaceID source_space)
    //--------------------------------------------------------------------------
    {
      DerezCheck z(derez);
      VersionManager *remote_manager;
      derez.deserialize(remote_manager);
      std::set<RtEvent> *applied_events;
      derez.deserialize(applied_events);
      RtUserEvent done_event;
      derez.deserialize(done_event);
      UniqueID context_uid;
      derez.deserialize(context_uid);
      bool is_region;
      derez.deserialize(is_region);
      RegionTreeNode *node;
      if (is_region)
      {
        LogicalRegion handle;
        derez.deserialize(handle);
        node = runtime->forest->get_node(handle);
      }
      else
      {
        LogicalPartition handle;
        derez.deserialize(handle);
        node = runtime->forest->get_node(handle);
      }     
      FieldMask request_mask;
      derez.deserialize(request_mask);

      InnerContext *context = runtime->find_context(context_uid);
      ContextID ctx = context->get_context_id();
      VersionManager &manager = node->get_current_version_manager(ctx);
      Serializer rez;
      {
        RezCheck z(rez);
        rez.serialize(remote_manager);
        rez.serialize(applied_events);
        rez.serialize(done_event);
        rez.serialize(request_mask);
        manager.pack_response(rez, source_space, request_mask);
      }
      runtime->send_version_manager_response(source_space, rez);
    }

    //--------------------------------------------------------------------------
    void VersionManager::pack_response(Serializer &rez, AddressSpaceID target,
                                       const FieldMask &request_mask)
    //--------------------------------------------------------------------------
    {
      // Do most of this in ready only mode
      {
        AutoLock m_lock(manager_lock,1,false/*exclusive*/);
#ifdef DEBUG_LEGION
        sanity_check();
#endif
        LegionMap<VersionState*,FieldMask>::aligned send_infos;
        // Do the current infos first
        find_send_infos(current_version_infos, request_mask, send_infos);
        pack_send_infos(rez, send_infos);
        send_infos.clear();
        // Then do the previous infos
        find_send_infos(previous_version_infos, request_mask, send_infos);
        pack_send_infos(rez, send_infos);
      }
      // Need exclusive access at the end to update the remote information
      AutoLock m_lock(manager_lock);
      remote_valid_fields |= request_mask;
      remote_valid[target] |= request_mask;
    }

    //--------------------------------------------------------------------------
    /*static*/ void VersionManager::find_send_infos(
                   LegionMap<VersionID,
                             VersioningSet<VERSION_MANAGER_REF> >::aligned& 
            version_infos, const FieldMask &request_mask, 
          LegionMap<VersionState*,FieldMask>::aligned& send_infos)
    //--------------------------------------------------------------------------
    {
      for (LegionMap<VersionID,VersioningSet<VERSION_MANAGER_REF> >::aligned::
            const_iterator vit = version_infos.begin(); 
            vit != version_infos.end(); vit++)
      {
        FieldMask overlap = vit->second.get_valid_mask() & request_mask;
        if (!overlap)
          continue;
        for (VersioningSet<VERSION_MANAGER_REF>::iterator it = 
              vit->second.begin(); it != vit->second.end(); it++)
        {
          FieldMask state_overlap = it->second & overlap;
          if (!state_overlap)
            continue;
          send_infos[it->first] = state_overlap;
        }
      }
    }

    //--------------------------------------------------------------------------
    /*static*/ void VersionManager::pack_send_infos(Serializer &rez, const
        LegionMap<VersionState*,FieldMask>::aligned& send_infos)
    //--------------------------------------------------------------------------
    {
      rez.serialize<size_t>(send_infos.size());
      for (LegionMap<VersionState*,FieldMask>::aligned::const_iterator it = 
            send_infos.begin(); it != send_infos.end(); it++)
      {
        rez.serialize(it->first->did);
        rez.serialize(it->second);
      }
    }

    //--------------------------------------------------------------------------
    void VersionManager::unpack_response(Deserializer &derez, RtUserEvent done,
                                         const FieldMask &update_mask,
                                         std::set<RtEvent> *applied_events)
    //--------------------------------------------------------------------------
    {
      // Unpack all our version states
      LegionMap<VersionState*,FieldMask>::aligned current_update;
      LegionMap<VersionState*,FieldMask>::aligned previous_update;
      std::set<RtEvent> preconditions;
      unpack_send_infos(derez, current_update, runtime, preconditions);
      unpack_send_infos(derez, previous_update, runtime, preconditions);
      // If we have any preconditions here we must wait
      if (!preconditions.empty())
      {
        RtEvent wait_on = Runtime::merge_events(preconditions);
        wait_on.lg_wait();
      }
      // Take our lock and apply our updates
      {
        AutoLock m_lock(manager_lock);
#ifdef DEBUG_LEGION
        sanity_check();
#endif
        merge_send_infos(current_version_infos, current_update);
        merge_send_infos(previous_version_infos, previous_update);
        // Update the remote valid fields
        remote_valid_fields |= update_mask;
        // Remove our outstanding request
#ifdef DEBUG_LEGION
        assert(outstanding_requests.find(done) != outstanding_requests.end());
        sanity_check();
#endif
        outstanding_requests.erase(done);
      }
      // Now we can trigger our done event
      Runtime::trigger_event(done);
    }

    //--------------------------------------------------------------------------
    /*static*/ void VersionManager::unpack_send_infos(Deserializer &derez,
                            LegionMap<VersionState*,FieldMask>::aligned &infos,
                            Runtime *runtime, std::set<RtEvent> &preconditions)
    //--------------------------------------------------------------------------
    {
      size_t num_states;
      derez.deserialize(num_states);
      for (unsigned idx = 0; idx < num_states; idx++)
      {
        DistributedID did;
        derez.deserialize(did);
        FieldMask valid_mask;
        derez.deserialize(valid_mask);
        RtEvent ready;
        VersionState *state = runtime->find_or_request_version_state(did,ready);
        if (ready.exists())
          preconditions.insert(ready);
        infos[state] = valid_mask;
      }
    }

    //--------------------------------------------------------------------------
    /*static*/ void VersionManager::merge_send_infos(
        LegionMap<VersionID,
                  VersioningSet<VERSION_MANAGER_REF> >::aligned& target_infos,
        const LegionMap<VersionState*,FieldMask>::aligned &source_infos)
    //--------------------------------------------------------------------------
    {
      for (LegionMap<VersionState*,FieldMask>::aligned::const_iterator
            it = source_infos.begin(); it != source_infos.end(); it++)
        target_infos[it->first->version_number].insert(it->first, it->second);
    }

    //--------------------------------------------------------------------------
    /*static*/ void VersionManager::handle_response(Deserializer &derez)
    //--------------------------------------------------------------------------
    {
      DerezCheck z(derez);
      VersionManager *local_manager;
      derez.deserialize(local_manager);
      std::set<RtEvent> *applied_events;
      derez.deserialize(applied_events);
      RtUserEvent done_event;
      derez.deserialize(done_event);
      FieldMask update_mask;
      derez.deserialize(update_mask);
      local_manager->unpack_response(derez, done_event, 
                                     update_mask, applied_events);
    }

    //--------------------------------------------------------------------------
    void VersionManager::sanity_check(void)
    //--------------------------------------------------------------------------
    {
      // This code is a sanity check that each field appears for at most
      // one version number
      FieldMask current_version_fields;
      for (LegionMap<VersionID,ManagerVersions>::aligned::const_iterator vit =
            current_version_infos.begin(); vit != 
            current_version_infos.end(); vit++)
      {
        const ManagerVersions &info = vit->second;
        assert(!info.empty());
        // Make sure each field appears once in each version state info
        FieldMask local_version_fields;
        for (ManagerVersions::iterator it = vit->second.begin();
              it != vit->second.end(); it++)
        {
          assert(!!it->second); // better not be empty
          assert(local_version_fields * it->second); // better not overlap
          local_version_fields |= it->second;
        }
        // They can overapproximate if there is more than one
        if (info.size() > 1)
          assert(!(local_version_fields - info.get_valid_mask()));
        else
          assert(info.get_valid_mask() == local_version_fields); // beter match
        // Should not overlap with other fields in the current version
        assert(current_version_fields * local_version_fields);
        current_version_fields |= local_version_fields;
      }
      FieldMask previous_version_fields;
      for (LegionMap<VersionID,ManagerVersions>::aligned::const_iterator vit =
            previous_version_infos.begin(); vit != 
            previous_version_infos.end(); vit++)
      {
        const ManagerVersions &info = vit->second;
        assert(!info.empty());
        // Make sure each field appears once in each version state info
        FieldMask local_version_fields;
        for (ManagerVersions::iterator it = vit->second.begin();
              it != vit->second.end(); it++)
        {
          assert(!!it->second); // better not be empty
          assert(local_version_fields * it->second); // better not overlap
          local_version_fields |= it->second;
        }
        // They can overapproxminate if there is more than one
        if (info.size() > 1)
          assert(!(local_version_fields - info.get_valid_mask()));
        else
          assert(info.get_valid_mask() == local_version_fields); // beter match
        // Should not overlap with other fields in the current version
        assert(previous_version_fields * local_version_fields);
        previous_version_fields |= local_version_fields;
      }
    }

    /////////////////////////////////////////////////////////////
    // Version State 
    /////////////////////////////////////////////////////////////

    //--------------------------------------------------------------------------
    VersionState::VersionState(VersionID vid, Runtime *rt, DistributedID id,
                               AddressSpaceID own_sp, 
                               RegionTreeNode *node, bool register_now)
      : DistributedCollectable(rt, id, own_sp, register_now), 
        version_number(vid), logical_node(node), 
        state_lock(Reservation::create_reservation())
#ifdef DEBUG_LEGION
        , currently_active(true), currently_valid(true)
#endif
    //--------------------------------------------------------------------------
    {
      // If we are not the owner, add a valid reference
      if (!is_owner())
        add_base_valid_ref(REMOTE_DID_REF);
#ifdef LEGION_GC
      log_garbage.info("GC Version State %lld %d", 
          LEGION_DISTRIBUTED_ID_FILTER(did), local_space);
#endif
    }

    //--------------------------------------------------------------------------
    VersionState::VersionState(const VersionState &rhs)
      : DistributedCollectable(rhs.runtime, rhs.did,
                               rhs.owner_space, false/*register now*/),
        version_number(0), logical_node(NULL)
    //--------------------------------------------------------------------------
    {
      // should never be called
      assert(false);
    }

    //--------------------------------------------------------------------------
    VersionState::~VersionState(void)
    //--------------------------------------------------------------------------
    {
      if (is_owner() && registered_with_runtime)
        unregister_with_runtime(DEFAULT_VIRTUAL_CHANNEL);
      state_lock.destroy_reservation();
      state_lock = Reservation::NO_RESERVATION;
#ifdef DEBUG_LEGION
      if (is_owner())
        assert(!currently_valid);
#endif 
#ifdef LEGION_GC
      log_garbage.info("GC Deletion %lld %d", 
          LEGION_DISTRIBUTED_ID_FILTER(did), local_space);
#endif
    }

    //--------------------------------------------------------------------------
    VersionState& VersionState::operator=(const VersionState &rhs)
    //--------------------------------------------------------------------------
    {
      // should never be called
      assert(false);
      return *this;
    }

    //--------------------------------------------------------------------------
    void VersionState::initialize(ApEvent term_event, const RegionUsage &usage,
                                  const FieldMask &user_mask,
                                  const InstanceSet &targets,
                                  InnerContext *context, unsigned init_index,
                                 const std::vector<LogicalView*> &corresponding,
                                  std::set<RtEvent> &applied_events)
    //--------------------------------------------------------------------------
    {
#ifdef DEBUG_LEGION
      assert(is_owner());
      assert(currently_valid);
#endif
      const UniqueID init_op_id = context->get_unique_id();
      WrapperReferenceMutator mutator(applied_events);
      for (unsigned idx = 0; idx < targets.size(); idx++)
      {
        LogicalView *new_view = corresponding[idx];
#ifdef DEBUG_LEGION
        if (new_view->is_materialized_view())
          assert(!new_view->as_materialized_view()->
              manager->is_virtual_instance());
#endif
        const FieldMask &view_mask = targets[idx].get_valid_fields();
        if (new_view->is_instance_view())
        {
          InstanceView *inst_view = new_view->as_instance_view();
          if (inst_view->is_reduction_view())
          {
            ReductionView *view = inst_view->as_reduction_view();
            LegionMap<ReductionView*,FieldMask,VALID_REDUCTION_ALLOC>::
              track_aligned::iterator finder = reduction_views.find(view); 
            if (finder == reduction_views.end())
            {
              new_view->add_nested_valid_ref(did, &mutator);
              reduction_views[view] = view_mask;
            }
            else
              finder->second |= view_mask;
            reduction_mask |= view_mask;
            inst_view->add_initial_user(term_event, usage, view_mask,
                                        init_op_id, init_index);
          }
          else
          {
            LegionMap<LogicalView*,FieldMask,VALID_VIEW_ALLOC>::
              track_aligned::iterator finder = valid_views.find(new_view);
            if (finder == valid_views.end())
            {
              new_view->add_nested_valid_ref(did, &mutator);
              valid_views[new_view] = view_mask;
            }
            else
              finder->second |= view_mask;
            if (HAS_WRITE(usage))
              dirty_mask |= view_mask;
            inst_view->add_initial_user(term_event, usage, view_mask,
                                        init_op_id, init_index);
          }
        }
        else
        {
#ifdef DEBUG_LEGION
          assert(!term_event.exists());
#endif
          LegionMap<LogicalView*,FieldMask,VALID_VIEW_ALLOC>::
              track_aligned::iterator finder = valid_views.find(new_view);
          if (finder == valid_views.end())
          {
            new_view->add_nested_valid_ref(did, &mutator);
            valid_views[new_view] = view_mask;
          }
          else
            finder->second |= view_mask;
          if (HAS_WRITE(usage))
            dirty_mask |= view_mask;
          // Don't add a user since this is a deferred view and
          // we can't access it anyway
        }
      }
      update_fields |= user_mask;
    }

    //--------------------------------------------------------------------------
    void VersionState::update_path_only_state(PhysicalState *state,
                                             const FieldMask &update_mask) const
    //--------------------------------------------------------------------------
    {
      DETAILED_PROFILER(logical_node->context->runtime,
                        VERSION_STATE_UPDATE_PATH_ONLY_CALL);
      // We're reading so we only the need the lock in read-only mode
      AutoLock s_lock(state_lock,1,false/*exclusive*/);
      // If we are premapping, we only need to update the dirty bits
      // and the valid instance views 
      if (!!dirty_mask)
        state->dirty_mask |= (dirty_mask & update_mask);
      for (LegionMap<LogicalView*,FieldMask,VALID_VIEW_ALLOC>::
            track_aligned::const_iterator it = valid_views.begin();
            it != valid_views.end(); it++)
      {
        FieldMask overlap = it->second & update_mask;
        if (!overlap)
          continue;
        LegionMap<LogicalView*,FieldMask,VALID_VIEW_ALLOC>::track_aligned::
          iterator finder = state->valid_views.find(it->first);
        if (finder == state->valid_views.end())
          state->valid_views[it->first] = overlap;
        else
          finder->second |= overlap;
      }
    }

    //--------------------------------------------------------------------------
    void VersionState::update_physical_state(PhysicalState *state,
                                             const FieldMask &update_mask) const
    //--------------------------------------------------------------------------
    {
      DETAILED_PROFILER(logical_node->context->runtime,
                        VERSION_STATE_UPDATE_PATH_ONLY_CALL);
      // We're reading so we only the need the lock in read-only mode
      AutoLock s_lock(state_lock,1,false/*exclusive*/);
      if (!!dirty_mask)
        state->dirty_mask |= (dirty_mask & update_mask);
      FieldMask reduction_update = reduction_mask & update_mask;
      if (!!reduction_update)
        state->reduction_mask |= reduction_update;
      for (LegionMap<LogicalView*,FieldMask,VALID_VIEW_ALLOC>::
            track_aligned::const_iterator it = valid_views.begin();
            it != valid_views.end(); it++)
      {
        FieldMask overlap = it->second & update_mask;
        if (!overlap && !it->first->has_space(update_mask))
          continue;
        LegionMap<LogicalView*,FieldMask,VALID_VIEW_ALLOC>::track_aligned::
          iterator finder = state->valid_views.find(it->first);
        if (finder == state->valid_views.end())
          state->valid_views[it->first] = overlap;
        else
          finder->second |= overlap;
      }
      if (!!reduction_update)
      {
        for (LegionMap<ReductionView*,FieldMask,VALID_REDUCTION_ALLOC>::
              track_aligned::const_iterator it = reduction_views.begin();
              it != reduction_views.end(); it++)
        {
          FieldMask overlap = it->second & update_mask; 
          if (!overlap)
            continue;
          LegionMap<ReductionView*,FieldMask,VALID_REDUCTION_ALLOC>::
            track_aligned::iterator finder = 
              state->reduction_views.find(it->first);
          if (finder == state->reduction_views.end())
            state->reduction_views[it->first] = overlap;
          else
            finder->second |= overlap;
        }
      }
    }

    //--------------------------------------------------------------------------
    void VersionState::perform_disjoint_close(InterCloseOp *op, unsigned index,
                     InnerContext *context, const FieldMask &closing_mask) const
    //--------------------------------------------------------------------------
    {
      // Need the lock in read only mode to access these data structures
      AutoLock s_lock(state_lock,1,false/*exclusive*/);
      for (LegionMap<LegionColor,StateVersions>::aligned::const_iterator cit =
            open_children.begin(); cit != open_children.end(); cit++)
      {
        FieldMask child_overlap = closing_mask & cit->second.get_valid_mask();
        if (!child_overlap)
          continue;
        RegionTreeNode *child_node = logical_node->get_tree_child(cit->first);
        InterCloseOp::DisjointCloseInfo *info = 
          op->find_disjoint_close_child(index, child_node);
        // If we don't care about this child because of control
        // replication then we can keep going
        if (info == NULL)
          continue;
        // Find the version state infos that we need
        for (StateVersions::iterator it = cit->second.begin();
              it != cit->second.end(); it++)
        {
          FieldMask overlap = it->second & child_overlap;
          if (!overlap)
            continue;
          info->close_mask |= overlap;
          // Request the final version of the state
          it->first->request_final_version_state(context, overlap,
                                                 info->ready_events);
          info->version_info.add_current_version(it->first, overlap,
                                                 false/*path only*/);
        }
      }
    }

    //--------------------------------------------------------------------------
    void VersionState::merge_physical_state(const PhysicalState *state,
                                            const FieldMask &merge_mask,
                                          std::set<RtEvent> &applied_conditions)
    //--------------------------------------------------------------------------
    {
      DETAILED_PROFILER(logical_node->context->runtime,
                        VERSION_STATE_MERGE_PHYSICAL_STATE_CALL);
#ifdef DEBUG_LEGION
      assert(currently_valid);
#endif
      WrapperReferenceMutator mutator(applied_conditions);
      AutoLock s_lock(state_lock);
      if (!!state->dirty_mask)
        dirty_mask |= (state->dirty_mask & merge_mask);
      FieldMask reduction_merge = state->reduction_mask & merge_mask;
      if (!!reduction_merge)
        reduction_mask |= reduction_merge;
      for (LegionMap<LogicalView*,FieldMask,VALID_VIEW_ALLOC>::
            track_aligned::const_iterator it = state->valid_views.begin();
            it != state->valid_views.end(); it++)
      {
#ifdef DEBUG_LEGION
        if (it->first->is_materialized_view())
          assert(!it->first->as_materialized_view()->
              manager->is_virtual_instance());
#endif
        FieldMask overlap = it->second & merge_mask;
        if (!overlap)
          continue;
        LegionMap<LogicalView*,FieldMask,VALID_VIEW_ALLOC>::
          track_aligned::iterator finder = valid_views.find(it->first);
        if (finder == valid_views.end())
        {
#ifdef DEBUG_LEGION
          assert(currently_valid);
#endif
          it->first->add_nested_valid_ref(did, &mutator);
          valid_views[it->first] = overlap;
        }
        else
          finder->second |= overlap;
      }
      if (!!reduction_merge)
      {
        for (LegionMap<ReductionView*,FieldMask,VALID_REDUCTION_ALLOC>::
              track_aligned::const_iterator it = state->reduction_views.begin();
              it != state->reduction_views.end(); it++)
        {
          FieldMask overlap = it->second & merge_mask;
          if (!overlap)
            continue;
          LegionMap<ReductionView*,FieldMask,VALID_REDUCTION_ALLOC>::
            track_aligned::iterator finder = reduction_views.find(it->first);
          if (finder == reduction_views.end())
          {
#ifdef DEBUG_LEGION
            assert(currently_valid);
#endif
            it->first->add_nested_valid_ref(did, &mutator);
            reduction_views[it->first] = overlap;
          }
          else
            finder->second |= overlap;
        }
      }
      // Tell our owner node that we have valid data
      if (!is_owner() && !update_fields)
        send_valid_notification(applied_conditions);
      update_fields |= merge_mask;
    }

    //--------------------------------------------------------------------------
    void VersionState::reduce_open_children(const LegionColor child_color,
                                            const FieldMask &update_mask,
                                            VersioningSet<> &new_states,
                                            std::set<RtEvent> &applied_events,
                                            bool need_lock, bool local_update)
    //--------------------------------------------------------------------------
    {
      if (need_lock)
      {
        // Hold the lock in exclusive mode since we might change things
        AutoLock s_lock(state_lock);
        reduce_open_children(child_color, update_mask, new_states, 
                             applied_events, false/*need lock*/, local_update);
        return;
      }
      WrapperReferenceMutator mutator(applied_events);
      LegionMap<LegionColor,StateVersions>::aligned::iterator finder =
        open_children.find(child_color);
      // We only have to do insertions if the entry didn't exist before
      // or its fields are disjoint with the update mask
      if ((finder == open_children.end()) || 
          (finder->second.get_valid_mask() * update_mask))
      {
        // Otherwise we can just insert these
        // but we only insert the ones for our fields
        StateVersions &local_states = (finder == open_children.end()) ? 
          open_children[child_color] : finder->second;
        for (VersioningSet<>::iterator it = new_states.begin();
              it != new_states.end(); it++)
        {
          FieldMask overlap = it->second & update_mask;
          if (!overlap)
            continue;
          local_states.insert(it->first, overlap, &mutator);
        }
      }
      else
        finder->second.reduce(update_mask, new_states, &mutator);
      if (local_update)
      {
        // Tell our owner node that we have valid data
        if (!is_owner() && !update_fields)
          send_valid_notification(applied_events);
        // Update the valid fields
        update_fields |= update_mask;
      }
    }

    //--------------------------------------------------------------------------
    void VersionState::send_valid_notification(
                                        std::set<RtEvent> &applied_events) const
    //--------------------------------------------------------------------------
    {
#ifdef DEBUG_LEGION
      assert(!is_owner());
#endif
      RtUserEvent done_event = Runtime::create_rt_user_event();
      Serializer rez;
      {
        RezCheck z(rez);
        rez.serialize(did);
        rez.serialize(done_event);
      }
      runtime->send_version_state_valid_notification(owner_space, rez);
      applied_events.insert(done_event);
    }

    //--------------------------------------------------------------------------
    void VersionState::handle_version_state_valid_notification(
                                                          AddressSpaceID source)
    //--------------------------------------------------------------------------
    {
      AutoLock s_lock(state_lock);
      remote_valid_instances.add(source);
    }

    //--------------------------------------------------------------------------
    /*static*/ void VersionState::process_version_state_valid_notification(
                   Deserializer &derez, Runtime *runtime, AddressSpaceID source)
    //--------------------------------------------------------------------------
    {
      DerezCheck z(derez);
      DistributedID did;
      derez.deserialize(did);
      RtUserEvent done;
      derez.deserialize(done);
      DistributedCollectable *target = 
        runtime->find_distributed_collectable(did);
#ifdef DEBUG_LEGION
      VersionState *vs = dynamic_cast<VersionState*>(target);
      assert(vs != NULL);
#else
      VersionState *vs = static_cast<VersionState*>(target);
#endif
      vs->handle_version_state_valid_notification(source);
      Runtime::trigger_event(done);
    }

    //--------------------------------------------------------------------------
    void VersionState::notify_active(ReferenceMutator *mutator)
    //--------------------------------------------------------------------------
    {
      // Do nothing 
    }

    //--------------------------------------------------------------------------
    void VersionState::notify_inactive(ReferenceMutator *mutator)
    //--------------------------------------------------------------------------
    {
      // Do nothing 
    }

    //--------------------------------------------------------------------------
    void VersionState::notify_valid(ReferenceMutator *mutator)
    //--------------------------------------------------------------------------
    {
      // Views have their valid references added when they are inserted 
#ifdef DEBUG_LEGION
      assert(currently_valid); // should be monotonic
#endif
    }

    //--------------------------------------------------------------------------
    void VersionState::notify_invalid(ReferenceMutator *mutator)
    //--------------------------------------------------------------------------
    {
      AutoLock s_lock(state_lock,1,false/*exclusive*/);
#ifdef DEBUG_LEGION
      // Should be monotonic
      assert(currently_valid);
      currently_valid = false;
#endif
      // When we are no longer valid, remove all valid references to version
      // state objects on remote nodes. 
      // No need to hold the lock since no one else should be accessing us
      if (is_owner() && !remote_instances.empty())
      {
        // If we're the owner, remove our valid references on remote nodes
        UpdateReferenceFunctor<VALID_REF_KIND,false/*add*/> functor(this, NULL);
        map_over_remote_instances(functor);
      }
      // We can clear out our open children since we don't need them anymore
      // which will also remove the valid references
      open_children.clear();
      for (LegionMap<LogicalView*,FieldMask>::aligned::const_iterator it = 
            valid_views.begin(); it != valid_views.end(); it++)
      {
        if (it->first->remove_nested_valid_ref(did, mutator))
          delete it->first;
      }
      for (LegionMap<ReductionView*,FieldMask>::aligned::const_iterator it = 
            reduction_views.begin(); it != reduction_views.end(); it++)
      {
        if (it->first->remove_nested_valid_ref(did, mutator))
          delete it->first;
      }
    }

    //--------------------------------------------------------------------------
    template<VersionState::VersionRequestKind KIND>
    void VersionState::RequestFunctor<KIND>::apply(AddressSpaceID target)
    //--------------------------------------------------------------------------
    {
      // Skip the requestor
      if (target == requestor)
        return;
      RtUserEvent ready_event = Runtime::create_rt_user_event();
      proxy_this->send_version_state_update_request(target, context, 
          requestor, ready_event, mask, KIND);
      preconditions.insert(ready_event);
    }

    //--------------------------------------------------------------------------
    void VersionState::request_children_version_state(InnerContext *context,
                    const FieldMask &req_mask, std::set<RtEvent> &preconditions)
    //--------------------------------------------------------------------------
    {
      DETAILED_PROFILER(context->runtime, VERSION_STATE_REQUEST_CHILDREN_CALL);
#ifdef DEBUG_LEGION
      assert(context != NULL);
#endif
      if (is_owner())
      {
        // We are the owner node so see if we need to do any reequests
        // to remote nodes to get our valid data
        AutoLock s_lock(state_lock);
        if (!remote_valid_instances.empty())
        {
          // We always have to request these from scratch for
          // disjoint closes in case we do several of them
          // If we still have remaining fields, we have to send requests to
          // all the other nodes asking for their data
          std::set<RtEvent> local_preconditions;
          RequestFunctor<CHILD_VERSION_REQUEST> functor(this, context, 
              local_space, req_mask, local_preconditions);
          remote_valid_instances.map(functor);
          RtEvent ready_event = Runtime::merge_events(local_preconditions);
          preconditions.insert(ready_event);
        }
        // otherwise we're the only copy so there is nothing to do
      }
      else
      {
        // We are not the owner so figure out which fields we still need to
        // send a request for
        RtUserEvent ready_event = Runtime::create_rt_user_event();
        send_version_state_update_request(owner_space, context, local_space,
            ready_event, req_mask, CHILD_VERSION_REQUEST);
        // Save the event indicating when the fields will be ready
        preconditions.insert(ready_event);
      }
    }

    //--------------------------------------------------------------------------
    void VersionState::request_initial_version_state(InnerContext *context,
                const FieldMask &request_mask, std::set<RtEvent> &preconditions)
    //--------------------------------------------------------------------------
    {
      DETAILED_PROFILER(context->runtime, VERSION_STATE_REQUEST_INITIAL_CALL);
#ifdef DEBUG_LEGION
      assert(context != NULL);
#endif
      FieldMask needed_fields = request_mask;
      if (is_owner())
      {
        // We're the owner, if we have remote copies then send a 
        // request to them for the needed fields
        AutoLock s_lock(state_lock);
        if (!remote_valid_instances.empty())
        {
          for (LegionMap<RtEvent,FieldMask>::aligned::const_iterator it = 
                initial_events.begin(); it != initial_events.end(); it++)
          {
            FieldMask overlap = it->second & needed_fields;
            if (!overlap)
              continue;
            preconditions.insert(it->first);
            needed_fields -= overlap;
            if (!needed_fields)
              return; 
          }
          // If we still have remaining fields, we have to send requests to
          // all the other nodes asking for their data
          if (!!needed_fields)
          {
            std::set<RtEvent> local_preconditions;
            RequestFunctor<INITIAL_VERSION_REQUEST> functor(this, context,
                local_space, needed_fields, local_preconditions);
            remote_valid_instances.map(functor);
            RtEvent ready_event = Runtime::merge_events(local_preconditions);
            preconditions.insert(ready_event);
          }
        }
        // Otherwise no one has anything so we are done
      }
      else
      {
        AutoLock s_lock(state_lock);
        // Figure out which requests we haven't sent yet
        for (LegionMap<RtEvent,FieldMask>::aligned::const_iterator it = 
              initial_events.begin(); it != initial_events.end(); it++)
        {
          FieldMask overlap = needed_fields & it->second;
          if (!overlap)
            continue;
          preconditions.insert(it->first);
          needed_fields -= overlap;
          if (!needed_fields)
            return;
        }
        // If we still have remaining fields, make a new event and 
        // send a request to the intial owner
        if (!!needed_fields)
        {
          RtUserEvent ready_event = Runtime::create_rt_user_event();
          send_version_state_update_request(owner_space, context, local_space,
              ready_event, needed_fields, INITIAL_VERSION_REQUEST);
          // Save the event indicating when the fields will be ready
          initial_events[ready_event] = needed_fields;
          preconditions.insert(ready_event);
        }
      }
    }

    //--------------------------------------------------------------------------
    void VersionState::request_final_version_state(InnerContext *context,
                    const FieldMask &req_mask, std::set<RtEvent> &preconditions)
    //--------------------------------------------------------------------------
    {
      DETAILED_PROFILER(context->runtime, VERSION_STATE_REQUEST_FINAL_CALL);
#ifdef DEBUG_LEGION
      assert(context != NULL);
#endif
      if (is_owner())
      {
        // We are the owner node so see if we need to do any reequests
        // to remote nodes to get our valid data
        AutoLock s_lock(state_lock);
        if (!remote_valid_instances.empty())
        {
          // Figure out which fields we need to request
          FieldMask remaining_mask = req_mask;
          for (LegionMap<RtEvent,FieldMask>::aligned::const_iterator it = 
                final_events.begin(); it != final_events.end(); it++)
          {
            FieldMask overlap = it->second & remaining_mask;
            if (!overlap)
              continue;
            preconditions.insert(it->first);
            remaining_mask -= overlap;
            if (!remaining_mask)
              return; 
          }
          // If we still have remaining fields, we have to send requests to
          // all the other nodes asking for their data
          if (!!remaining_mask)
          {
            std::set<RtEvent> local_preconditions;
            RequestFunctor<FINAL_VERSION_REQUEST> functor(this, context,
                local_space, remaining_mask, local_preconditions);
            remote_valid_instances.map(functor);
            RtEvent ready_event = Runtime::merge_events(local_preconditions);
            final_events[ready_event] = remaining_mask;
            preconditions.insert(ready_event);
          }
        }
        // otherwise we're the only copy so there is nothing to do
      }
      else
      {
        FieldMask remaining_mask = req_mask;
        // We are not the owner so figure out which fields we still need to
        // send a request for
        AutoLock s_lock(state_lock); 
        for (LegionMap<RtEvent,FieldMask>::aligned::const_iterator it = 
              final_events.begin(); it != final_events.end(); it++)
        {
          FieldMask overlap = it->second & remaining_mask;
          if (!overlap)
            continue;
          preconditions.insert(it->first);
          remaining_mask -= overlap;
          if (!remaining_mask)
            return;
        }
        if (!!remaining_mask)
        {
          RtUserEvent ready_event = Runtime::create_rt_user_event();
          send_version_state_update_request(owner_space, context, local_space,
              ready_event, remaining_mask, FINAL_VERSION_REQUEST);
          // Save the event indicating when the fields will be ready
          final_events[ready_event] = remaining_mask;
          preconditions.insert(ready_event);
        }
      }
    }

    //--------------------------------------------------------------------------
    void VersionState::send_version_state_update(AddressSpaceID target,
                                                InnerContext *context,
                                                const FieldMask &request_mask,
                                                VersionRequestKind request_kind,
                                                RtUserEvent to_trigger)
    //--------------------------------------------------------------------------
    {
      DETAILED_PROFILER(logical_node->context->runtime,
                        VERSION_STATE_SEND_STATE_CALL);
      Serializer rez;
      {
        RezCheck z(rez);
        rez.serialize(did);
        rez.serialize(context);
        rez.serialize(to_trigger);
        rez.serialize(request_mask);
        rez.serialize(request_kind);
        // Hold the lock in read-only mode while iterating these structures
        AutoLock s_lock(state_lock,1,false/*exclusive*/);
        // See if we should send all the fields or just do a partial send
        if (!(update_fields - request_mask))
        {
          // Send everything
          if (request_kind != CHILD_VERSION_REQUEST)
          {
            rez.serialize(dirty_mask);
            rez.serialize(reduction_mask);
          }
          // Only send this if request is for child or final
          if (request_kind != INITIAL_VERSION_REQUEST)
          {
            rez.serialize<size_t>(open_children.size());
            for (LegionMap<LegionColor,StateVersions>::aligned::const_iterator 
                 cit = open_children.begin(); cit != open_children.end(); cit++)
            {
              rez.serialize(cit->first);
              rez.serialize<size_t>(cit->second.size());
              for (StateVersions::iterator it = cit->second.begin();
                    it != cit->second.end(); it++)
              {
                rez.serialize(it->first->did);
                rez.serialize(it->second);
              }
            }
          }
          // Only send this if we are not doing child
          if (request_kind != CHILD_VERSION_REQUEST)
          {
            // Sort the valid views into materialized and deferred
            std::vector<MaterializedView*> materialized;
            std::vector<LogicalView*> deferred;
            for (LegionMap<LogicalView*,FieldMask,VALID_VIEW_ALLOC>::
                  track_aligned::const_iterator it = valid_views.begin(); it !=
                  valid_views.end(); it++)
            {
              if (it->first->is_materialized_view())
              {
                materialized.push_back(it->first->as_materialized_view());
              }
              else
              {
#ifdef DEBUG_LEGION
                assert(it->first->is_deferred_view());
#endif
                deferred.push_back(it->first);
              }
            }
            rez.serialize<size_t>(materialized.size());
            for (std::vector<MaterializedView*>::const_iterator it = 
                  materialized.begin(); it != materialized.end(); it++)
            {
              // Serialize the DID of the manager and not the view
              // it will be converted on the far side to get the
              // proper subview
              rez.serialize((*it)->manager->did);
              rez.serialize(valid_views[*it]);
            }
            rez.serialize<size_t>(deferred.size());
            for (std::vector<LogicalView*>::const_iterator it = 
                  deferred.begin(); it != deferred.end(); it++)
            {
              rez.serialize((*it)->did);
              rez.serialize(valid_views[*it]);
            }
            rez.serialize<size_t>(reduction_views.size());
            for (LegionMap<ReductionView*,FieldMask,VALID_REDUCTION_ALLOC>::
                  track_aligned::const_iterator it = reduction_views.begin();
                  it != reduction_views.end(); it++)
            {
              rez.serialize(it->first->did);
              rez.serialize(it->second);
            }
          }
        }
        else
        {
          // Partial send
          if (request_kind != CHILD_VERSION_REQUEST)
          {
            rez.serialize(dirty_mask & request_mask);
            rez.serialize(reduction_mask & request_mask);
          }
          if (request_kind != INITIAL_VERSION_REQUEST)
          {
            if (!open_children.empty())
            {
              Serializer child_rez;
              size_t count = 0;
              for (LegionMap<LegionColor,StateVersions>::aligned::const_iterator
                    cit = open_children.begin(); 
                    cit != open_children.end(); cit++)
              {
                FieldMask overlap = cit->second.get_valid_mask() & request_mask;
                if (!overlap)
                  continue;
                child_rez.serialize(cit->first);
                Serializer state_rez;
                size_t state_count = 0;
                for (StateVersions::iterator it = cit->second.begin();
                      it != cit->second.end(); it++)
                {
                  FieldMask state_overlap = it->second & overlap;
                  if (!state_overlap)
                    continue;
                  state_rez.serialize(it->first->did);
                  state_rez.serialize(state_overlap);
                  state_count++;
                }
                child_rez.serialize(state_count);
                child_rez.serialize(state_rez.get_buffer(), 
                                    state_rez.get_used_bytes());
                count++;
              }
              rez.serialize(count);
              rez.serialize(child_rez.get_buffer(), child_rez.get_used_bytes());
            }
            else
              rez.serialize<size_t>(0);
          }
          if (request_kind != CHILD_VERSION_REQUEST)
          {
            if (!valid_views.empty())
            {
              // Sort into materialized and deferred
              LegionMap<MaterializedView*,FieldMask>::aligned materialized;
              Serializer valid_rez;
              size_t count = 0;
              for (LegionMap<LogicalView*,FieldMask,VALID_VIEW_ALLOC>::
                    track_aligned::const_iterator it = valid_views.begin(); 
                    it != valid_views.end(); it++)
              {
                FieldMask overlap = it->second & request_mask;
                if (!overlap)
                  continue;
                if (it->first->is_materialized_view())
                {
                  materialized[it->first->as_materialized_view()] = overlap;
                  continue;
                }
#ifdef DEBUG_LEGION
                assert(it->first->is_deferred_view());
#endif
                valid_rez.serialize(it->first->did);
                valid_rez.serialize(overlap);
                count++;
              }
              rez.serialize<size_t>(materialized.size());
              for (LegionMap<MaterializedView*,FieldMask>::aligned::
                    const_iterator it = materialized.begin(); it !=
                    materialized.end(); it++)
              {
                // Serialize the manager DID, it will get converted
                // to the proper subview on the far side
                rez.serialize(it->first->manager->did);
                rez.serialize(it->second);
              }
              rez.serialize(count);
              rez.serialize(valid_rez.get_buffer(), valid_rez.get_used_bytes());
            }
            else
            {
              rez.serialize<size_t>(0); // instance views
              rez.serialize<size_t>(0); // valid views
            }
            if (!reduction_views.empty())
            {
              Serializer reduc_rez;
              size_t count = 0;
              for (LegionMap<ReductionView*,FieldMask,VALID_REDUCTION_ALLOC>::
                    track_aligned::const_iterator it = reduction_views.begin();
                    it != reduction_views.end(); it++)
              {
                FieldMask overlap = it->second & request_mask;
                if (!overlap)
                  continue;
                reduc_rez.serialize(it->first->did);
                reduc_rez.serialize(overlap);
                count++;
              }
              rez.serialize(count);
              rez.serialize(reduc_rez.get_buffer(), reduc_rez.get_used_bytes());
            }
            else
              rez.serialize<size_t>(0);
          }
        }
      }
      runtime->send_version_state_update_response(target, rez);
    }

    //--------------------------------------------------------------------------
    void VersionState::send_version_state_update_request(AddressSpaceID target,
                                                InnerContext *context, 
                                                AddressSpaceID source,
                                                RtUserEvent to_trigger,
                                                const FieldMask &request_mask, 
                                                VersionRequestKind request_kind) 
    //--------------------------------------------------------------------------
    {
#ifdef DEBUG_LEGION
      assert(!!request_mask);
#endif
      Serializer rez;
      {
        RezCheck z(rez);
        rez.serialize(did);
        rez.serialize(source);
        rez.serialize(context);
        rez.serialize(to_trigger);
        rez.serialize(request_kind);
        rez.serialize(request_mask);
      }
      runtime->send_version_state_update_request(target, rez);
    }

    //--------------------------------------------------------------------------
    void VersionState::launch_send_version_state_update(AddressSpaceID target,
                                                InnerContext *context,
                                                RtUserEvent to_trigger, 
                                                const FieldMask &request_mask, 
                                                VersionRequestKind request_kind,
                                                RtEvent precondition)
    //--------------------------------------------------------------------------
    {
#ifdef DEBUG_LEGION
      assert(!!request_mask);
#endif
      SendVersionStateArgs args;
      args.proxy_this = this;
      args.target = target;
      args.context = context;
      args.request_mask = new FieldMask(request_mask);
      args.request_kind = request_kind;
      args.to_trigger = to_trigger;
      // There is imprecision in our tracking of which nodes have valid
      // meta-data for different fields (i.e. we don't track it at all
      // currently), therefore we may get requests for updates that we
      runtime->issue_runtime_meta_task(args, LG_LATENCY_PRIORITY,
                                       NULL/*op*/, precondition);
    }

    //--------------------------------------------------------------------------
    void VersionState::send_version_state(AddressSpaceID target)
    //--------------------------------------------------------------------------
    {
#ifdef DEBUG_LEGION
      assert(is_owner());
#endif
      Serializer rez;
      {
        RezCheck z(rez);
        rez.serialize(did);
        rez.serialize(version_number);
        if (logical_node->is_region())
        {
          rez.serialize<bool>(true);
          rez.serialize(logical_node->as_region_node()->handle);
        }
        else
        {
          rez.serialize<bool>(false);
          rez.serialize(logical_node->as_partition_node()->handle);
        }
      }
      runtime->send_version_state_response(target, rez);
      update_remote_instances(target);
    }

    //--------------------------------------------------------------------------
    /*static*/ void VersionState::handle_version_state_request(
                   Deserializer &derez, Runtime *runtime, AddressSpaceID source)
    //--------------------------------------------------------------------------
    {
      DerezCheck z(derez);
      DistributedID did;
      derez.deserialize(did);
      DistributedCollectable *dc = runtime->find_distributed_collectable(did);
#ifdef DEBUG_LEGION
      VersionState *state = dynamic_cast<VersionState*>(dc);
      assert(state != NULL);
#else
      VersionState *state = static_cast<VersionState*>(dc);
#endif
      state->send_version_state(source);
    }

    //--------------------------------------------------------------------------
    /*static*/ void VersionState::handle_version_state_response(
                   Deserializer &derez, Runtime *runtime, AddressSpaceID source)
    //--------------------------------------------------------------------------
    {
      DerezCheck z(derez);
      DistributedID did;
      derez.deserialize(did);
      VersionID version_number;
      derez.deserialize(version_number);
      bool is_region;
      derez.deserialize(is_region);
      RegionTreeNode *node;
      if (is_region)
      {
        LogicalRegion handle;
        derez.deserialize(handle);
        node = runtime->forest->get_node(handle);
      }
      else
      {
        LogicalPartition handle;
        derez.deserialize(handle);
        node = runtime->forest->get_node(handle);
      }
      void *location;
      VersionState *state = NULL;
      if (runtime->find_pending_collectable_location(did, location))
        state = new(location) VersionState(version_number,
                                           runtime, did, source, 
                                           node, false/*register now*/);
      else
        state = new VersionState(version_number, runtime, did,
                                 source, node, false/*register now*/);
      // Once construction is complete then we do the registration
      state->register_with_runtime(NULL/*no remote registration needed*/);
    }

    //--------------------------------------------------------------------------
    void VersionState::handle_version_state_update_request(
          AddressSpaceID source, InnerContext *context, RtUserEvent to_trigger, 
          VersionRequestKind request_kind, FieldMask &request_mask)
    //--------------------------------------------------------------------------
    {
      DETAILED_PROFILER(logical_node->context->runtime,
                        VERSION_STATE_HANDLE_REQUEST_CALL);
      // If we are the not the owner, the same thing happens no matter what
      if (!is_owner())
      {
        // If we are not the owner, all we have to do is replay with our state
        AutoLock s_lock(state_lock,1,false/*exclusive*/);
        // Check to see if we have valid fields, if not we
        // can trigger the event immediately
        FieldMask overlap = update_fields & request_mask;
        if (!overlap)
          Runtime::trigger_event(to_trigger);
        else if (request_kind == CHILD_VERSION_REQUEST)
        {
          // See if we have any children we need to send
          bool has_children = false;
          for (LegionMap<LegionColor,StateVersions>::aligned::const_iterator 
                it = open_children.begin(); it != open_children.end(); it++)
          {
            if (it->second.get_valid_mask() * overlap)
              continue;
            has_children = true;
            break;
          }
          if (has_children)
            launch_send_version_state_update(source, context, to_trigger, 
                                             overlap, request_kind);
          else // no children so we can trigger now
            Runtime::trigger_event(to_trigger);
        }
        else
        {
#ifdef DEBUG_LEGION
          assert((request_kind == INITIAL_VERSION_REQUEST) || 
                 (request_kind == FINAL_VERSION_REQUEST));
#endif
          launch_send_version_state_update(source, context, to_trigger, 
                                           overlap, request_kind);
        }
      }
      else
      {
        // We're the owner, see if we're doing an initial requst or not 
        if (request_kind == INITIAL_VERSION_REQUEST)
        {
          AutoLock s_lock(state_lock,1,false/*exclusive*/);
          // See if we have any remote instances
          if (!remote_valid_instances.empty())
          {
            // Send notifications to any remote instances
            FieldMask needed_fields;
            RtEvent local_event;
            {
              // See if we have to send any messages
              FieldMask overlap = request_mask & update_fields;
              if (!!overlap)
              {
                needed_fields = request_mask - overlap;
                if (!!needed_fields)
                {
                  // We're going to have send messages so we need a local event
                  RtUserEvent local = Runtime::create_rt_user_event();
                  launch_send_version_state_update(source, context, local,
                                                   overlap, request_kind);
                  local_event = local;
                }
                else // no messages, so do the normal thing
                {
                  launch_send_version_state_update(source, context, to_trigger,
                                                   overlap, request_kind);
                  return; // we're done here
                }
              }
              else
                needed_fields = request_mask; // need all the fields
            }
#ifdef DEBUG_LEGION
            assert(!!needed_fields);
#endif
            std::set<RtEvent> local_preconditions;
            RequestFunctor<INITIAL_VERSION_REQUEST> functor(this, context,
                source, needed_fields, local_preconditions);
            remote_valid_instances.map(functor);
            if (!local_preconditions.empty())
            {
              if (local_event.exists())
                local_preconditions.insert(local_event);
              Runtime::trigger_event(to_trigger,
                  Runtime::merge_events(local_preconditions));
            }
            else
            {
              // Sent no messages
              if (local_event.exists())
                Runtime::trigger_event(to_trigger, local_event);
              else
                Runtime::trigger_event(to_trigger);
            }
          }
          else
          {
            // No remote instances so handle ourselves locally only
            FieldMask overlap = request_mask & update_fields;
            if (!overlap)
              Runtime::trigger_event(to_trigger);
            else
              launch_send_version_state_update(source, context, to_trigger,
                                               overlap, request_kind);
          }
        }
        else
        {
#ifdef DEBUG_LEGION
          assert((request_kind == CHILD_VERSION_REQUEST) || 
                 (request_kind == FINAL_VERSION_REQUEST));
#endif
          AutoLock s_lock(state_lock,1,false/*exclusive*/);
          // We're the owner handling a child or final version request
          // See if we have any remote instances to handle ourselves
          if (!remote_valid_instances.empty())
          {
            std::set<RtEvent> local_preconditions;
            if (request_kind == CHILD_VERSION_REQUEST)
            {
              RequestFunctor<CHILD_VERSION_REQUEST> functor(this, context,
                  source, request_mask, local_preconditions);
              remote_valid_instances.map(functor);
            }
            else
            {
              RequestFunctor<FINAL_VERSION_REQUEST> functor(this, context,
                  source, request_mask, local_preconditions);
              remote_valid_instances.map(functor);
            }
            if (!local_preconditions.empty())
            {
              FieldMask overlap = update_fields & request_mask;
              if (!!overlap)
              {
                RtUserEvent local_event = Runtime::create_rt_user_event();
                launch_send_version_state_update(source, context, local_event, 
                                                 overlap, request_kind);
                local_preconditions.insert(local_event);
              }
              Runtime::trigger_event(to_trigger,
                  Runtime::merge_events(local_preconditions));
            }
            else
            {
              // Didn't send any messages so do the normal path
              FieldMask overlap = update_fields & request_mask;
              if (!overlap)
                Runtime::trigger_event(to_trigger);
              else
                launch_send_version_state_update(source, context, to_trigger,
                                                 overlap, request_kind);
            }
          }
          else // We just have to send our local state
          {
            FieldMask overlap = update_fields & request_mask;
            if (!overlap)
              Runtime::trigger_event(to_trigger);
            else
              launch_send_version_state_update(source, context, to_trigger,
                                               overlap, request_kind);
          }
        }
      }
    }

    //--------------------------------------------------------------------------
    void VersionState::handle_version_state_update_response(
                                                InnerContext *context,
                                                RtUserEvent to_trigger, 
                                                Deserializer &derez,
                                                const FieldMask &update,
                                                VersionRequestKind request_kind)
    //--------------------------------------------------------------------------
    {
      DETAILED_PROFILER(context->runtime, VERSION_STATE_HANDLE_RESPONSE_CALL);
#ifdef DEBUG_LEGION
      assert(currently_valid);
#endif
      std::set<RtEvent> preconditions;
      std::map<LogicalView*,RtEvent> pending_views;
      WrapperReferenceMutator mutator(preconditions);
      {
        // Hold the lock when touching the data structures because we might
        // be getting multiple updates from different locations
        AutoLock s_lock(state_lock); 
        // Check to see what state we are generating, if it is the initial
        // one then we can just do our unpack in-place, otherwise we have
        // to unpack separately and then do a merge.
        const bool in_place = !dirty_mask && !reduction_mask &&
                              open_children.empty() && valid_views.empty() && 
                              reduction_views.empty();
        if (request_kind != CHILD_VERSION_REQUEST)
        {
          // Unpack the dirty and reduction fields
          if (in_place)
          {
            derez.deserialize(dirty_mask);
            derez.deserialize(reduction_mask);
          }
          else
          {
            FieldMask dirty_update;
            derez.deserialize(dirty_update);
            dirty_mask |= dirty_update;

            FieldMask reduction_update;
            derez.deserialize(reduction_update);
            reduction_mask |= reduction_update;
          }
        }
        if (request_kind != INITIAL_VERSION_REQUEST)
        {
          // Unpack the open children
          if (in_place)
          {
            size_t num_children;
            derez.deserialize(num_children);
            for (unsigned idx = 0; idx < num_children; idx++)
            {
              LegionColor child;
              derez.deserialize(child);
              StateVersions &versions = open_children[child]; 
              size_t num_states;
              derez.deserialize(num_states);
              if (num_states == 0)
                continue;
              VersioningSet<> *deferred_children = NULL;
              std::set<RtEvent> deferred_children_events;
              for (unsigned idx2 = 0; idx2 < num_states; idx2++)
              {
                DistributedID did;
                derez.deserialize(did);
                RtEvent state_ready;
                VersionState *state = 
                  runtime->find_or_request_version_state(did, state_ready);
                FieldMask state_mask;
                derez.deserialize(state_mask);
                if (state_ready.exists())
                {
                  // We can't actually put this in the data 
                  // structure yet, because the object isn't ready
                  if (deferred_children == NULL)
                    deferred_children = new VersioningSet<>();
                  deferred_children->insert(state, state_mask);
                  deferred_children_events.insert(state_ready);
                }
                else
                  versions.insert(state, state_mask, &mutator); 
              }
              if (deferred_children != NULL)
              {
                RtEvent precondition = 
                  Runtime::merge_events(deferred_children_events);
                if (!precondition.has_triggered())
                {
                  // Launch a task to do the merge later
                  UpdateStateReduceArgs args;
                  args.proxy_this = this;
                  args.child_color = child;
                  // Takes ownership for deallocation
                  args.children = deferred_children;
                  args.state_lock = state_lock;
                  // Take the lock on behalf of the this task
                  // Kind of scary asking for the lock we currently
                  // hold but such is the world of deferred execution
                  RtEvent actual_pre = 
                    Runtime::acquire_rt_reservation(state_lock, 
                        true/*exclusive*/, precondition);
                  // Need resource priority since we asked for the lock
                  RtEvent done = runtime->issue_runtime_meta_task(args, 
                              LG_RESOURCE_PRIORITY, NULL, actual_pre);
                  preconditions.insert(done);
                }
                else // We can run it now
                {
                  FieldMask update_mask;
                  for (VersioningSet<>::iterator it = 
                        deferred_children->begin(); it != 
                        deferred_children->end(); it++)
                    update_mask |= it->second;
                  reduce_open_children(child, update_mask, *deferred_children,
                      preconditions, false/*need lock*/, false/*local update*/);
                  delete deferred_children;
                }
              }
            }
          }
          else
          {
            size_t num_children;
            derez.deserialize(num_children);
            for (unsigned idx = 0; idx < num_children; idx++)
            {
              LegionColor child;
              derez.deserialize(child);
              size_t num_states;
              derez.deserialize(num_states);
              if (num_states == 0)
                continue;
              VersioningSet<> *reduce_children = new VersioningSet<>();
              std::set<RtEvent> reduce_preconditions;
              FieldMask update_mask;
              for (unsigned idx2 = 0; idx2 < num_states; idx2++)
              {
                DistributedID did;
                derez.deserialize(did);
                RtEvent state_ready;
                VersionState *state = 
                  runtime->find_or_request_version_state(did, state_ready);
                if (state_ready.exists())
                  reduce_preconditions.insert(state_ready);
                FieldMask state_mask;
                derez.deserialize(state_mask);
                reduce_children->insert(state, state_mask);
                // As long as we aren't going to defer things, keep
                // updating the update mask
                if (reduce_preconditions.empty())
                  update_mask |= state_mask;
              }
              if (!reduce_preconditions.empty())
              {
                RtEvent precondition = 
                  Runtime::merge_events(reduce_preconditions);
                if (!precondition.has_triggered())
                {
                  // Launch a task to do the merge later
                  UpdateStateReduceArgs args;
                  args.proxy_this = this;
                  args.child_color = child;
                  // Takes ownership for deallocation
                  args.children = reduce_children;
                  args.state_lock = state_lock;
                  // Ask for the reservation on behalf of the task
                  RtEvent actual_pre = 
                    Runtime::acquire_rt_reservation(state_lock,
                        true/*exclusive*/, precondition);
                  // Need resource priority since we asked for the lock
                  RtEvent done = runtime->issue_runtime_meta_task(args,
                      LG_RESOURCE_PRIORITY, NULL, actual_pre);
                  preconditions.insert(done);
                }
                else // We can run it now
                {
                  reduce_open_children(child, update_mask, *reduce_children,
                                       preconditions, false/*need lock*/,
                                       false/*local udpate*/);
                  delete reduce_children;
                }
              }
              else
              {
                // We can do the merge now
                reduce_open_children(child, update_mask, *reduce_children,
                                     preconditions, false/*need lock*/,
                                     false/*local update*/);
                delete reduce_children;
              }
            }
          }
        }
        if (request_kind != CHILD_VERSION_REQUEST)
        {
          // Finally do the views
          // Materialized Views have to convert to the proper
          // subview, so there is no point in doing anything
          // special with them since we'll need to convert
          // them anyway
          size_t num_instance_views;
          derez.deserialize(num_instance_views);
          for (unsigned idx = 0; idx < num_instance_views; idx++)
          {
            DistributedID manager_did;
            derez.deserialize(manager_did);
            RtEvent ready;
            PhysicalManager *manager = 
              runtime->find_or_request_physical_manager(manager_did, ready);
            LegionMap<PhysicalManager*,
              std::pair<RtEvent,FieldMask> >::aligned::iterator finder = 
                pending_instances.find(manager);
            if (finder == pending_instances.end())
            {
              ConvertViewArgs args;
              args.proxy_this = this;
              args.manager = manager;
              args.context = context;
              std::pair<RtEvent,FieldMask> &entry = pending_instances[manager];
              entry.first = runtime->issue_runtime_meta_task(args,
                                             LG_LATENCY_PRIORITY, NULL, ready);
              derez.deserialize(entry.second);
              preconditions.insert(entry.first);
            }
            else
            {
              // Already pending, so we can just add our fields 
              FieldMask update_mask;
              derez.deserialize(update_mask);
              finder->second.second |= update_mask;
              preconditions.insert(finder->second.first);
            }
          }
          if (in_place)
          {
            size_t num_valid_views;
            derez.deserialize(num_valid_views);
            for (unsigned idx = 0; idx < num_valid_views; idx++)
            {
              DistributedID view_did;
              derez.deserialize(view_did);
              RtEvent ready;
              LogicalView *view = 
                runtime->find_or_request_logical_view(view_did, ready);
#ifdef DEBUG_LEGION
              assert(valid_views.find(view) == valid_views.end());
#endif
              FieldMask &mask = valid_views[view];
              derez.deserialize(mask);
              if (ready.exists())
              {
                pending_views[view] = ready;
                continue;
              }
              view->add_nested_valid_ref(did, &mutator);
            }
            size_t num_reduction_views;
            derez.deserialize(num_reduction_views);
            for (unsigned idx = 0; idx < num_reduction_views; idx++)
            {
              DistributedID view_did;
              derez.deserialize(view_did);
              RtEvent ready;
              LogicalView *view =
                runtime->find_or_request_logical_view(view_did, ready);
              ReductionView *red_view = static_cast<ReductionView*>(view); 
#ifdef DEBUG_LEGION
              assert(reduction_views.find(red_view) == reduction_views.end());
#endif
              FieldMask &mask = reduction_views[red_view];
              derez.deserialize(mask);
              if (ready.exists())
              {
                pending_views[view] = ready;
                continue;
              }
#ifdef DEBUG_LEGION
              assert(view->is_instance_view());
              assert(view->as_instance_view()->is_reduction_view());
#endif
              view->add_nested_valid_ref(did, &mutator);
            }
          }
          else
          {
            size_t num_valid_views;
            derez.deserialize(num_valid_views);
            for (unsigned idx = 0; idx < num_valid_views; idx++)
            {
              DistributedID view_did;
              derez.deserialize(view_did);
              RtEvent ready;
              LogicalView *view =
                runtime->find_or_request_logical_view(view_did, ready);
              LegionMap<LogicalView*,FieldMask>::aligned::iterator finder = 
                valid_views.find(view);
              if (finder != valid_views.end())
              {
                FieldMask update_mask;
                derez.deserialize(update_mask);
                finder->second |= update_mask;
                if (ready.exists())
                  preconditions.insert(ready);
              }
              else
              {
                FieldMask &mask = valid_views[view];
                derez.deserialize(mask);
                if (ready.exists())
                {
                  pending_views[view] = ready;
                  continue;
                }
                view->add_nested_valid_ref(did, &mutator);
              }
            }
            size_t num_reduction_views;
            derez.deserialize(num_reduction_views);
            for (unsigned idx = 0; idx < num_reduction_views; idx++)
            {
              DistributedID view_did;
              derez.deserialize(view_did);
              RtEvent ready;
              LogicalView *view =
                runtime->find_or_request_logical_view(view_did, ready);
              ReductionView *red_view = static_cast<ReductionView*>(view);
              LegionMap<ReductionView*,FieldMask>::aligned::iterator finder =
                reduction_views.find(red_view);
              if (finder != reduction_views.end())
              {
                FieldMask update_mask;
                derez.deserialize(update_mask);
                finder->second |= update_mask;
                if (ready.exists())
                  preconditions.insert(ready);
              }
              else
              {
                FieldMask &mask = reduction_views[red_view];
                derez.deserialize(mask);
                if (ready.exists())
                {
                  pending_views[view] = ready;
                  continue;
                }
                view->add_nested_valid_ref(did, &mutator);
              }
            }
          }
        }
      }
      if (!pending_views.empty())
      {
        UpdateViewReferences args;
        args.did = this->did;
        for (std::map<LogicalView*,RtEvent>::const_iterator it = 
              pending_views.begin(); it != pending_views.end(); it++)
        {
          if (it->second.has_triggered())
          {
            it->first->add_nested_valid_ref(did, &mutator);
            continue;
          }
          args.view = it->first;
          preconditions.insert(
              runtime->issue_runtime_meta_task(args, LG_LATENCY_PRIORITY,
                                               NULL, it->second));
        }
      }
      if (!preconditions.empty())
        Runtime::trigger_event(to_trigger,
                               Runtime::merge_events(preconditions));
      else
        Runtime::trigger_event(to_trigger);
    }

    //--------------------------------------------------------------------------
    /*static*/ void VersionState::process_version_state_reduction(
                                                               const void *args)
    //--------------------------------------------------------------------------
    {
      const UpdateStateReduceArgs *reduce_args = 
        (const UpdateStateReduceArgs*)args;
      // Compute the update mask
      FieldMask update_mask;
      for (VersioningSet<>::iterator it = reduce_args->children->begin();
            it != reduce_args->children->end(); it++)
        update_mask |= it->second;
      std::set<RtEvent> done_events;
      // Lock was acquired by the caller
      reduce_args->proxy_this->reduce_open_children(reduce_args->child_color,
          update_mask, *reduce_args->children, done_events, 
          false/*need lock*/, false/*local update*/);
      delete reduce_args->children;
      // Release the lock before waiting
      Runtime::release_reservation(reduce_args->state_lock);
      // Wait for all the effects to be applied
      if (!done_events.empty())
      {
        RtEvent done = Runtime::merge_events(done_events);
        done.lg_wait();
      }
    }

    //--------------------------------------------------------------------------
    void VersionState::remove_version_state_ref(ReferenceSource ref_kind,
                                                RtEvent done_event)
    //--------------------------------------------------------------------------
    {
      RemoveVersionStateRefArgs args;
      args.proxy_this = this;
      args.ref_kind = ref_kind;
      runtime->issue_runtime_meta_task(args, LG_LATENCY_PRIORITY,
                                       NULL, done_event);
    }

    //--------------------------------------------------------------------------
    /*static*/ void VersionState::process_remove_version_state_ref(
                                                               const void *args)
    //--------------------------------------------------------------------------
    {
      const RemoveVersionStateRefArgs *ref_args = 
        (const RemoveVersionStateRefArgs*)args;
      if (ref_args->proxy_this->remove_base_valid_ref(ref_args->ref_kind))
        delete ref_args->proxy_this;     
    }

    //--------------------------------------------------------------------------
    void VersionState::convert_view(PhysicalManager *manager,
                               InnerContext *context, ReferenceMutator *mutator)
    //--------------------------------------------------------------------------
    {
#ifdef DEBUG_LEGION
      assert(!manager->is_virtual_manager());
#endif
      InstanceView *view = logical_node->convert_manager(manager, context);
      AutoLock s_lock(state_lock);
      LegionMap<PhysicalManager*,
                std::pair<RtEvent,FieldMask> >::aligned::iterator finder = 
                  pending_instances.find(manager);
#ifdef DEBUG_LEGION
      assert(finder != pending_instances.end());
#endif
      // See if it is already in our list of valid views
      LegionMap<LogicalView*,FieldMask>::aligned::iterator view_finder = 
        valid_views.find(view);
      if (view_finder == valid_views.end())
      {
        view->add_nested_valid_ref(did, mutator);
        valid_views[view] = finder->second.second;
      }
      else
        view_finder->second |= finder->second.second;
      // Remove the entry 
      pending_instances.erase(finder);
    }

    //--------------------------------------------------------------------------
    /*static*/ void VersionState::process_convert_view(const void *args)
    //--------------------------------------------------------------------------
    {
      const ConvertViewArgs *view_args = (const ConvertViewArgs*)args;
      LocalReferenceMutator mutator;
      view_args->proxy_this->convert_view(view_args->manager,
                                          view_args->context, &mutator);
    }

    //--------------------------------------------------------------------------
    /*static*/ void VersionState::process_view_references(const void *args)
    //--------------------------------------------------------------------------
    {
      const UpdateViewReferences *view_args = (const UpdateViewReferences*)args;
      LocalReferenceMutator mutator;
      view_args->view->add_nested_valid_ref(view_args->did, &mutator);
    }

    //--------------------------------------------------------------------------
    /*static*/ void VersionState::process_version_state_update_request(
                                               Runtime *rt, Deserializer &derez)
    //--------------------------------------------------------------------------
    {
      DerezCheck z(derez);
      DistributedID did;
      derez.deserialize(did);
      AddressSpaceID source;
      derez.deserialize(source);
      InnerContext *context;
      derez.deserialize(context);
      RtUserEvent to_trigger;
      derez.deserialize(to_trigger);
      VersionRequestKind request_kind;
      derez.deserialize(request_kind);
      FieldMask request_mask;
      derez.deserialize(request_mask);
      DistributedCollectable *target = rt->find_distributed_collectable(did);
#ifdef DEBUG_LEGION
      VersionState *vs = dynamic_cast<VersionState*>(target);
      assert(vs != NULL);
#else
      VersionState *vs = static_cast<VersionState*>(target);
#endif
      vs->handle_version_state_update_request(source, context, to_trigger, 
                                              request_kind, request_mask);
    }

    //--------------------------------------------------------------------------
    /*static*/ void VersionState::process_version_state_update_response(
                                               Runtime *rt, Deserializer &derez)
    //--------------------------------------------------------------------------
    {
      DerezCheck z(derez);
      DistributedID did;
      derez.deserialize(did);
      InnerContext *context;
      derez.deserialize(context);
      RtUserEvent to_trigger;
      derez.deserialize(to_trigger);
      FieldMask update_mask;
      derez.deserialize(update_mask);
      VersionRequestKind request_kind;
      derez.deserialize(request_kind);
      DistributedCollectable *target = rt->find_distributed_collectable(did);
#ifdef DEBUG_LEGION
      VersionState *vs = dynamic_cast<VersionState*>(target);
      assert(vs != NULL);
#else
      VersionState *vs = static_cast<VersionState*>(target);
#endif
      vs->handle_version_state_update_response(context, to_trigger, derez, 
                                               update_mask, request_kind);
    } 

    //--------------------------------------------------------------------------
    void VersionState::capture_root(CompositeView *target, 
                 const FieldMask &capture_mask, ReferenceMutator *mutator) const
    //--------------------------------------------------------------------------
    { 
      // We'll only capture nested composite views if we have no choice
      // If we have any other kind of instance for those fields, then there
      // is no reason to capture a nested composite instance
      FieldMask non_composite_capture;
      LegionMap<CompositeView*,FieldMask>::aligned composite_views;
      {
        // Only need this in read only mode since we're just reading
        AutoLock s_lock(state_lock,1,false/*exclusive*/);
        for (LegionMap<LegionColor,StateVersions>::aligned::const_iterator cit =
              open_children.begin(); cit != open_children.end(); cit++)
        {
          if (cit->second.get_valid_mask() * capture_mask)
            continue;
          for (StateVersions::iterator it = cit->second.begin();
                it != cit->second.end(); it++)
          {
            FieldMask overlap = it->second & capture_mask;
            if (!overlap)
              continue;
            target->record_child_version_state(cit->first, it->first, 
                                               overlap, mutator);
          }
        }
        FieldMask dirty_overlap = dirty_mask & capture_mask;
        if (!!dirty_overlap)
        {
          target->record_dirty_fields(dirty_overlap);
          for (LegionMap<LogicalView*,FieldMask>::aligned::const_iterator it = 
                valid_views.begin(); it != valid_views.end(); it++)
          {
            FieldMask overlap = it->second & dirty_overlap;
            if (!overlap)
              continue;
            if (!it->first->is_composite_view())
            {
              target->record_valid_view(it->first, overlap);
              non_composite_capture |= overlap;
            }
            else
              composite_views[it->first->as_composite_view()] = overlap;
          }
        }
        FieldMask reduction_overlap = reduction_mask & capture_mask;
        if (!!reduction_overlap)
        {
          target->record_reduction_fields(reduction_overlap);
          for (LegionMap<ReductionView*,FieldMask>::aligned::const_iterator it =
                reduction_views.begin(); it != reduction_views.end(); it++)
          {
            FieldMask overlap = it->second & reduction_overlap;
            if (!overlap)
              continue;
            target->record_reduction_view(it->first, overlap);
          }
        }
      }
      if (!composite_views.empty())
      {
        if (!!non_composite_capture)
        {
          for (LegionMap<CompositeView*,FieldMask>::aligned::iterator it =
                composite_views.begin(); it != composite_views.end(); it++)
          {
            it->second -= non_composite_capture;
            if (!!it->second)
              target->record_valid_view(it->first, it->second);
          }
        }
        else
        {
          for (LegionMap<CompositeView*,FieldMask>::aligned::const_iterator it =
                composite_views.begin(); it != composite_views.end(); it++)
            target->record_valid_view(it->first, it->second);
        }
      }
    }

    //--------------------------------------------------------------------------
    void VersionState::capture(CompositeNode *target,
                               const FieldMask &capture_mask,
                               ReferenceMutator *mutator) const
    //--------------------------------------------------------------------------
    {
      // Only need this in read only mode since we're just reading
      AutoLock s_lock(state_lock,1,false/*exclusive*/);
      FieldMask dirty_overlap = dirty_mask & capture_mask;
      if (!!dirty_overlap)
      {
        target->record_dirty_fields(dirty_overlap);
        for (LegionMap<LogicalView*,FieldMask>::aligned::const_iterator it = 
              valid_views.begin(); it != valid_views.end(); it++)
        {
          FieldMask overlap = it->second & dirty_overlap;
          if (!overlap)
            continue;
          target->record_valid_view(it->first, overlap);
        }
      }
      FieldMask reduction_overlap = reduction_mask & capture_mask;
      if (!!reduction_overlap)
      {
        target->record_reduction_fields(reduction_overlap);
        for (LegionMap<ReductionView*,FieldMask>::aligned::const_iterator it = 
              reduction_views.begin(); it != reduction_views.end(); it++)
        {
          FieldMask overlap = it->second & reduction_overlap;
          if (!overlap)
            continue;
          target->record_reduction_view(it->first, overlap);
        }
      }
      for (LegionMap<LegionColor,StateVersions>::aligned::const_iterator cit =
            open_children.begin(); cit != open_children.end(); cit++)
      {
        if (cit->second.get_valid_mask() * capture_mask)
          continue;
        for (StateVersions::iterator it = cit->second.begin();
              it != cit->second.end(); it++)
        {
          FieldMask overlap = it->second & capture_mask;
          if (!overlap)
            continue;
          target->record_child_version_state(cit->first, it->first, 
                                             overlap, mutator);
        }
      }
    }

    //--------------------------------------------------------------------------
    void VersionState::capture_dirty_instances(const FieldMask &capture_mask,
                                               VersionState *target) const
    //--------------------------------------------------------------------------
    {
      AutoLock s_lock(state_lock,1,false/*exclusive*/);
#ifdef DEBUG_LEGION
      // This assertion doesn't hold true under virtual mappings where
      // an advance operation might think there is dirty field data but
      // it was never actually initialized in the outermost task
      //assert(!(capture_mask - (dirty_mask | reduction_mask)));
      assert((this->version_number + 1) == target->version_number);
#endif
      FieldMask dirty_overlap = dirty_mask & capture_mask;
      if (!!dirty_overlap)
      {
        target->dirty_mask |= dirty_overlap;
        target->update_fields |= dirty_overlap;
        for (LegionMap<LogicalView*,FieldMask>::aligned::const_iterator it =
              valid_views.begin(); it != valid_views.end(); it++)
        {
          FieldMask overlap = it->second & dirty_overlap;
          if (!overlap)
            continue;
          LegionMap<LogicalView*,FieldMask,VALID_VIEW_ALLOC>::
           track_aligned::iterator finder = target->valid_views.find(it->first);
          if (finder == target->valid_views.end())
          {
#ifdef DEBUG_LEGION
            assert(target->currently_valid);
#endif
            // No need for a mutator here, it is already valid
            it->first->add_nested_valid_ref(target->did);
            target->valid_views[it->first] = overlap;
          }
          else
            finder->second |= overlap;
        }
      }
      FieldMask reduction_overlap = reduction_mask & capture_mask;
      if (!!reduction_overlap)
      {
        target->reduction_mask |= reduction_overlap;
        target->update_fields |= reduction_overlap;
        for (LegionMap<ReductionView*,FieldMask>::aligned::const_iterator it =
              reduction_views.begin(); it != reduction_views.end(); it++)
        {
          FieldMask overlap = it->second & reduction_overlap;
          if (!overlap)
            continue;
          LegionMap<ReductionView*,FieldMask,VALID_REDUCTION_ALLOC>::
                track_aligned::iterator finder = 
                      target->reduction_views.find(it->first);
          if (finder == target->reduction_views.end())
          {
#ifdef DEBUG_LEGION
            assert(target->currently_valid);
#endif
            // No need for a mutator here, it is already valid
            it->first->add_nested_valid_ref(target->did);
            target->reduction_views[it->first] = overlap;
          }
          else
            finder->second |= overlap;
        }
      }
    }

    /////////////////////////////////////////////////////////////
    // RegionTreePath 
    /////////////////////////////////////////////////////////////

    //--------------------------------------------------------------------------
    RegionTreePath::RegionTreePath(void) 
      : min_depth(0), max_depth(0)
    //--------------------------------------------------------------------------
    {
    }

    //--------------------------------------------------------------------------
    void RegionTreePath::initialize(unsigned min, unsigned max)
    //--------------------------------------------------------------------------
    {
#ifdef DEBUG_LEGION
      assert(min <= max);
#endif
      min_depth = min;
      max_depth = max;
      path.resize(max_depth+1, INVALID_COLOR);
    }

    //--------------------------------------------------------------------------
    void RegionTreePath::register_child(unsigned depth, 
                                        const LegionColor color)
    //--------------------------------------------------------------------------
    {
#ifdef DEBUG_LEGION
      assert(min_depth <= depth);
      assert(depth <= max_depth);
#endif
      path[depth] = color;
    }

    //--------------------------------------------------------------------------
    void RegionTreePath::record_aliased_children(unsigned depth,
                                                 const FieldMask &mask)
    //--------------------------------------------------------------------------
    {
#ifdef DEBUG_LEGION
      assert(min_depth <= depth);
      assert(depth <= max_depth);
#endif
      LegionMap<unsigned,FieldMask>::aligned::iterator finder = 
        interfering_children.find(depth);
      if (finder == interfering_children.end())
        interfering_children[depth] = mask;
      else
        finder->second |= mask;
    }

    //--------------------------------------------------------------------------
    void RegionTreePath::clear(void)
    //--------------------------------------------------------------------------
    {
      path.clear();
      min_depth = 0;
      max_depth = 0;
    }

#ifdef DEBUG_LEGION
    //--------------------------------------------------------------------------
    bool RegionTreePath::has_child(unsigned depth) const
    //--------------------------------------------------------------------------
    {
      assert(min_depth <= depth);
      assert(depth <= max_depth);
      return (path[depth] != INVALID_COLOR);
    }

    //--------------------------------------------------------------------------
    LegionColor RegionTreePath::get_child(unsigned depth) const
    //--------------------------------------------------------------------------
    {
      assert(min_depth <= depth);
      assert(depth <= max_depth);
      assert(has_child(depth));
      return path[depth];
    }
#endif

    //--------------------------------------------------------------------------
    const FieldMask* RegionTreePath::get_aliased_children(unsigned depth) const
    //--------------------------------------------------------------------------
    {
      if (interfering_children.empty())
        return NULL;
      LegionMap<unsigned,FieldMask>::aligned::const_iterator finder = 
        interfering_children.find(depth);
      if (finder == interfering_children.end())
        return NULL;
      return &(finder->second);
    }

    /////////////////////////////////////////////////////////////
    // InstanceRef 
    /////////////////////////////////////////////////////////////

    //--------------------------------------------------------------------------
    InstanceRef::InstanceRef(bool comp)
      : ready_event(ApEvent::NO_AP_EVENT), manager(NULL), local(true)
    //--------------------------------------------------------------------------
    {
    }

    //--------------------------------------------------------------------------
    InstanceRef::InstanceRef(const InstanceRef &rhs)
      : valid_fields(rhs.valid_fields), ready_event(rhs.ready_event),
        manager(rhs.manager), local(rhs.local)
    //--------------------------------------------------------------------------
    {
    }

    //--------------------------------------------------------------------------
    InstanceRef::InstanceRef(PhysicalManager *man, const FieldMask &m,ApEvent r)
      : valid_fields(m), ready_event(r), manager(man), local(true)
    //--------------------------------------------------------------------------
    {
    }

    //--------------------------------------------------------------------------
    InstanceRef::~InstanceRef(void)
    //--------------------------------------------------------------------------
    {
    }

    //--------------------------------------------------------------------------
    InstanceRef& InstanceRef::operator=(const InstanceRef &rhs)
    //--------------------------------------------------------------------------
    {
      valid_fields = rhs.valid_fields;
      ready_event = rhs.ready_event;
      local = rhs.local;
      manager = rhs.manager;
      return *this;
    }

    //--------------------------------------------------------------------------
    bool InstanceRef::operator==(const InstanceRef &rhs) const
    //--------------------------------------------------------------------------
    {
      if (valid_fields != rhs.valid_fields)
        return false;
      if (ready_event != rhs.ready_event)
        return false;
      if (manager != rhs.manager)
        return false;
      return true;
    }

    //--------------------------------------------------------------------------
    bool InstanceRef::operator!=(const InstanceRef &rhs) const
    //--------------------------------------------------------------------------
    {
      return !(*this == rhs);
    }

    //--------------------------------------------------------------------------
    MappingInstance InstanceRef::get_mapping_instance(void) const
    //--------------------------------------------------------------------------
    {
      return MappingInstance(manager);
    }

    //--------------------------------------------------------------------------
    bool InstanceRef::is_virtual_ref(void) const
    //--------------------------------------------------------------------------
    {
      if (manager == NULL)
        return true;
      return manager->is_virtual_manager(); 
    }

    //--------------------------------------------------------------------------
    void InstanceRef::add_valid_reference(ReferenceSource source) const
    //--------------------------------------------------------------------------
    {
#ifdef DEBUG_LEGION
      assert(manager != NULL);
#endif
      manager->add_base_valid_ref(source);
    }

    //--------------------------------------------------------------------------
    void InstanceRef::remove_valid_reference(ReferenceSource source) const
    //--------------------------------------------------------------------------
    {
#ifdef DEBUG_LEGION
      assert(manager != NULL);
#endif
      if (manager->remove_base_valid_ref(source))
        delete manager;
    }

    //--------------------------------------------------------------------------
    Memory InstanceRef::get_memory(void) const
    //--------------------------------------------------------------------------
    {
#ifdef DEBUG_LEGION
      assert(manager != NULL);
#endif
      return manager->get_memory();
    }

    //--------------------------------------------------------------------------
    Reservation InstanceRef::get_read_only_reservation(void) const
    //--------------------------------------------------------------------------
    {
#ifdef DEBUG_LEGION
      assert(manager != NULL);
      assert(manager->is_instance_manager());
#endif
      return 
        manager->as_instance_manager()->get_read_only_mapping_reservation();
    }

    //--------------------------------------------------------------------------
    bool InstanceRef::is_field_set(FieldID fid) const
    //--------------------------------------------------------------------------
    {
#ifdef DEBUG_LEGION
      assert(manager != NULL);
#endif
      FieldSpaceNode *field_node = manager->region_node->column_source; 
      unsigned index = field_node->get_field_index(fid);
      return valid_fields.is_set(index);
    }

    //--------------------------------------------------------------------------
    LegionRuntime::Accessor::RegionAccessor<
      LegionRuntime::Accessor::AccessorType::Generic> 
        InstanceRef::get_accessor(void) const
    //--------------------------------------------------------------------------
    {
#ifdef DEBUG_LEGION
      assert(manager != NULL);
#endif
      return manager->get_accessor();
    }

    //--------------------------------------------------------------------------
    LegionRuntime::Accessor::RegionAccessor<
      LegionRuntime::Accessor::AccessorType::Generic>
        InstanceRef::get_field_accessor(FieldID fid) const
    //--------------------------------------------------------------------------
    {
#ifdef DEBUG_LEGION
      assert(manager != NULL);
#endif
      return manager->get_field_accessor(fid);
    }

    //--------------------------------------------------------------------------
    void InstanceRef::pack_reference(Serializer &rez, AddressSpaceID target)
    //--------------------------------------------------------------------------
    {
      rez.serialize(valid_fields);
      rez.serialize(ready_event);
      if (manager != NULL)
        rez.serialize(manager->did);
      else
        rez.serialize<DistributedID>(0);
    }

    //--------------------------------------------------------------------------
    void InstanceRef::unpack_reference(Runtime *runtime, TaskOp *task, 
                                       Deserializer &derez, RtEvent &ready)
    //--------------------------------------------------------------------------
    {
      derez.deserialize(valid_fields);
      derez.deserialize(ready_event);
      DistributedID did;
      derez.deserialize(did);
      if (did == 0)
        return;
      manager = runtime->find_or_request_physical_manager(did, ready);
      local = false;
    } 

    /////////////////////////////////////////////////////////////
    // InstanceSet 
    /////////////////////////////////////////////////////////////
    
    //--------------------------------------------------------------------------
    InstanceSet::CollectableRef& InstanceSet::CollectableRef::operator=(
                                         const InstanceSet::CollectableRef &rhs)
    //--------------------------------------------------------------------------
    {
      valid_fields = rhs.valid_fields;
      ready_event = rhs.ready_event;
      local = rhs.local;
      manager = rhs.manager;
      return *this;
    }

    //--------------------------------------------------------------------------
    InstanceSet::InstanceSet(size_t init_size /*=0*/)
      : single((init_size <= 1)), shared(false)
    //--------------------------------------------------------------------------
    {
      if (init_size == 0)
        refs.single = NULL;
      else if (init_size == 1)
      {
        refs.single = new CollectableRef();
        refs.single->add_reference();
      }
      else
      {
        refs.multi = new InternalSet(init_size);
        refs.multi->add_reference();
      }
    }

    //--------------------------------------------------------------------------
    InstanceSet::InstanceSet(const InstanceSet &rhs)
      : single(rhs.single)
    //--------------------------------------------------------------------------
    {
      // Mark that the other one is sharing too
      if (single)
      {
        refs.single = rhs.refs.single;
        if (refs.single == NULL)
        {
          shared = false;
          return;
        }
        shared = true;
        rhs.shared = true;
        refs.single->add_reference();
      }
      else
      {
        refs.multi = rhs.refs.multi;
        shared = true;
        rhs.shared = true;
        refs.multi->add_reference();
      }
    }

    //--------------------------------------------------------------------------
    InstanceSet::~InstanceSet(void)
    //--------------------------------------------------------------------------
    {
      if (single)
      {
        if ((refs.single != NULL) && refs.single->remove_reference())
          delete (refs.single);
      }
      else
      {
        if (refs.multi->remove_reference())
          delete refs.multi;
      }
    }

    //--------------------------------------------------------------------------
    InstanceSet& InstanceSet::operator=(const InstanceSet &rhs)
    //--------------------------------------------------------------------------
    {
      // See if we need to delete our current one
      if (single)
      {
        if ((refs.single != NULL) && refs.single->remove_reference())
          delete (refs.single);
      }
      else
      {
        if (refs.multi->remove_reference())
          delete refs.multi;
      }
      // Now copy over the other one
      single = rhs.single; 
      if (single)
      {
        refs.single = rhs.refs.single;
        if (refs.single != NULL)
        {
          shared = true;
          rhs.shared = true;
          refs.single->add_reference();
        }
        else
          shared = false;
      }
      else
      {
        refs.multi = rhs.refs.multi;
        shared = true;
        rhs.shared = true;
        refs.multi->add_reference();
      }
      return *this;
    }

    //--------------------------------------------------------------------------
    void InstanceSet::make_copy(void)
    //--------------------------------------------------------------------------
    {
#ifdef DEBUG_LEGION
      assert(shared);
#endif
      if (single)
      {
        if (refs.single != NULL)
        {
          CollectableRef *next = 
            new CollectableRef(*refs.single);
          next->add_reference();
          if (refs.single->remove_reference())
            delete (refs.single);
          refs.single = next;
        }
      }
      else
      {
        InternalSet *next = new InternalSet(*refs.multi);
        next->add_reference();
        if (refs.multi->remove_reference())
          delete refs.multi;
        refs.multi = next;
      }
      shared = false;
    }

    //--------------------------------------------------------------------------
    bool InstanceSet::operator==(const InstanceSet &rhs) const
    //--------------------------------------------------------------------------
    {
      if (single != rhs.single)
        return false;
      if (single)
      {
        if (refs.single == rhs.refs.single)
          return true;
        if (((refs.single == NULL) && (rhs.refs.single != NULL)) ||
            ((refs.single != NULL) && (rhs.refs.single == NULL)))
          return false;
        return ((*refs.single) == (*rhs.refs.single));
      }
      else
      {
        if (refs.multi->vector.size() != rhs.refs.multi->vector.size())
          return false;
        for (unsigned idx = 0; idx < refs.multi->vector.size(); idx++)
        {
          if (refs.multi->vector[idx] != rhs.refs.multi->vector[idx])
            return false;
        }
        return true;
      }
    }

    //--------------------------------------------------------------------------
    bool InstanceSet::operator!=(const InstanceSet &rhs) const
    //--------------------------------------------------------------------------
    {
      return !((*this) == rhs);
    }

    //--------------------------------------------------------------------------
    InstanceRef& InstanceSet::operator[](unsigned idx)
    //--------------------------------------------------------------------------
    {
      if (shared)
        make_copy();
      if (single)
      {
#ifdef DEBUG_LEGION
        assert(idx == 0);
        assert(refs.single != NULL);
#endif
        return *(refs.single);
      }
#ifdef DEBUG_LEGION
      assert(idx < refs.multi->vector.size());
#endif
      return refs.multi->vector[idx];
    }

    //--------------------------------------------------------------------------
    const InstanceRef& InstanceSet::operator[](unsigned idx) const
    //--------------------------------------------------------------------------
    {
      // No need to make a copy if shared here since this is read-only
      if (single)
      {
#ifdef DEBUG_LEGION
        assert(idx == 0);
        assert(refs.single != NULL);
#endif
        return *(refs.single);
      }
#ifdef DEBUG_LEGION
      assert(idx < refs.multi->vector.size());
#endif
      return refs.multi->vector[idx];
    }

    //--------------------------------------------------------------------------
    bool InstanceSet::empty(void) const
    //--------------------------------------------------------------------------
    {
      if (single && (refs.single == NULL))
        return true;
      else if (!single && refs.multi->empty())
        return true;
      return false;
    }

    //--------------------------------------------------------------------------
    size_t InstanceSet::size(void) const
    //--------------------------------------------------------------------------
    {
      if (single)
      {
        if (refs.single == NULL)
          return 0;
        return 1;
      }
      if (refs.multi == NULL)
        return 0;
      return refs.multi->vector.size();
    }

    //--------------------------------------------------------------------------
    void InstanceSet::resize(size_t new_size)
    //--------------------------------------------------------------------------
    {
      if (single)
      {
        if (new_size == 0)
        {
          if ((refs.single != NULL) && refs.single->remove_reference())
            delete (refs.single);
          refs.single = NULL;
          shared = false;
        }
        else if (new_size > 1)
        {
          // Switch to multi
          InternalSet *next = new InternalSet(new_size);
          if (refs.single != NULL)
          {
            next->vector[0] = *(refs.single);
            if (refs.single->remove_reference())
              delete (refs.single);
          }
          next->add_reference();
          refs.multi = next;
          single = false;
          shared = false;
        }
        else if (refs.single == NULL)
        {
          // New size is 1 but we were empty before
          CollectableRef *next = new CollectableRef();
          next->add_reference();
          refs.single = next;
          single = true;
          shared = false;
        }
      }
      else
      {
        if (new_size == 0)
        {
          if (refs.multi->remove_reference())
            delete refs.multi;
          refs.single = NULL;
          single = true;
          shared = false;
        }
        else if (new_size == 1)
        {
          CollectableRef *next = 
            new CollectableRef(refs.multi->vector[0]);
          if (refs.multi->remove_reference())
            delete (refs.multi);
          next->add_reference();
          refs.single = next;
          single = true;
          shared = false;
        }
        else
        {
          size_t current_size = refs.multi->vector.size();
          if (current_size != new_size)
          {
            if (shared)
            {
              // Make a copy
              InternalSet *next = new InternalSet(new_size);
              // Copy over the elements
              for (unsigned idx = 0; idx < 
                   ((current_size < new_size) ? current_size : new_size); idx++)
                next->vector[idx] = refs.multi->vector[idx];
              if (refs.multi->remove_reference())
                delete refs.multi;
              next->add_reference();
              refs.multi = next;
              shared = false;
            }
            else
            {
              // Resize our existing vector
              refs.multi->vector.resize(new_size);
            }
          }
          // Size is the same so there is no need to do anything
        }
      }
    }

    //--------------------------------------------------------------------------
    void InstanceSet::clear(void)
    //--------------------------------------------------------------------------
    {
      // No need to copy since we are removing our references and not mutating
      if (single)
      {
        if ((refs.single != NULL) && refs.single->remove_reference())
          delete (refs.single);
        refs.single = NULL;
      }
      else
      {
        if (shared)
        {
          // Small optimization here, if we're told to delete it, we know
          // that means we were the last user so we can re-use it
          if (refs.multi->remove_reference())
          {
            // Put a reference back on it since we're reusing it
            refs.multi->add_reference();
            refs.multi->vector.clear();
          }
          else
          {
            // Go back to single
            refs.multi = NULL;
            single = true;
          }
        }
        else
          refs.multi->vector.clear();
      }
      shared = false;
    }

    //--------------------------------------------------------------------------
    void InstanceSet::add_instance(const InstanceRef &ref)
    //--------------------------------------------------------------------------
    {
      if (single)
      {
        // No need to check for shared, we're going to make new things anyway
        if (refs.single != NULL)
        {
          // Make the new multi version
          InternalSet *next = new InternalSet(2);
          next->vector[0] = *(refs.single);
          next->vector[1] = ref;
          if (refs.single->remove_reference())
            delete (refs.single);
          next->add_reference();
          refs.multi = next;
          single = false;
          shared = false;
        }
        else
        {
          refs.single = new CollectableRef(ref);
          refs.single->add_reference();
        }
      }
      else
      {
        if (shared)
          make_copy();
        refs.multi->vector.push_back(ref);
      }
    }

    //--------------------------------------------------------------------------
    bool InstanceSet::is_virtual_mapping(void) const
    //--------------------------------------------------------------------------
    {
      if (empty())
        return true;
      if (size() > 1)
        return false;
      return refs.single->is_virtual_ref();
    }

    //--------------------------------------------------------------------------
    void InstanceSet::pack_references(Serializer &rez,
                                      AddressSpaceID target) const
    //--------------------------------------------------------------------------
    {
      if (single)
      {
        if (refs.single == NULL)
        {
          rez.serialize<size_t>(0);
          return;
        }
        rez.serialize<size_t>(1);
        refs.single->pack_reference(rez, target);
      }
      else
      {
        rez.serialize<size_t>(refs.multi->vector.size());
        for (unsigned idx = 0; idx < refs.multi->vector.size(); idx++)
          refs.multi->vector[idx].pack_reference(rez, target);
      }
    }

    //--------------------------------------------------------------------------
    void InstanceSet::unpack_references(Runtime *runtime, TaskOp *task,
                           Deserializer &derez, std::set<RtEvent> &ready_events)
    //--------------------------------------------------------------------------
    {
      size_t num_refs;
      derez.deserialize(num_refs);
      if (num_refs == 0)
      {
        // No matter what, we can just clear out any references we have
        if (single)
        {
          if ((refs.single != NULL) && refs.single->remove_reference())
            delete (refs.single);
          refs.single = NULL;
        }
        else
        {
          if (refs.multi->remove_reference())
            delete refs.multi;
          single = true;
        }
      }
      else if (num_refs == 1)
      {
        // If we're in multi, go back to single
        if (!single)
        {
          if (refs.multi->remove_reference())
            delete refs.multi;
          refs.multi = NULL;
          single = true;
        }
        // Now we can unpack our reference, see if we need to make one
        if (refs.single == NULL)
        {
          refs.single = new CollectableRef();
          refs.single->add_reference();
        }
        RtEvent ready;
        refs.single->unpack_reference(runtime, task, derez, ready);
        if (ready.exists())
          ready_events.insert(ready);
      }
      else
      {
        // If we're in single, go to multi
        // otherwise resize our multi for the appropriate number of references
        if (single)
        {
          if ((refs.single != NULL) && refs.single->remove_reference())
            delete (refs.single);
          refs.multi = new InternalSet(num_refs);
          refs.multi->add_reference();
          single = false;
        }
        else
          refs.multi->vector.resize(num_refs);
        // Now do the unpacking
        for (unsigned idx = 0; idx < num_refs; idx++)
        {
          RtEvent ready;
          refs.multi->vector[idx].unpack_reference(runtime, task, derez, ready);
          if (ready.exists())
            ready_events.insert(ready);
        }
      }
      // We are always not shared when we are done
      shared = false;
    }

    //--------------------------------------------------------------------------
    void InstanceSet::add_valid_references(ReferenceSource source) const
    //--------------------------------------------------------------------------
    {
      if (single)
      {
        if (refs.single != NULL)
          refs.single->add_valid_reference(source);
      }
      else
      {
        for (unsigned idx = 0; idx < refs.multi->vector.size(); idx++)
          refs.multi->vector[idx].add_valid_reference(source);
      }
    }

    //--------------------------------------------------------------------------
    void InstanceSet::remove_valid_references(ReferenceSource source) const
    //--------------------------------------------------------------------------
    {
      if (single)
      {
        if (refs.single != NULL)
          refs.single->remove_valid_reference(source);
      }
      else
      {
        for (unsigned idx = 0; idx < refs.multi->vector.size(); idx++)
          refs.multi->vector[idx].remove_valid_reference(source);
      }
    }

    //--------------------------------------------------------------------------
    void InstanceSet::update_wait_on_events(std::set<ApEvent> &wait_on) const 
    //--------------------------------------------------------------------------
    {
      if (single)
      {
        if (refs.single != NULL)
        {
          ApEvent ready = refs.single->get_ready_event();
          if (ready.exists())
            wait_on.insert(ready);
        }
      }
      else
      {
        for (unsigned idx = 0; idx < refs.multi->vector.size(); idx++)
        {
          ApEvent ready = refs.multi->vector[idx].get_ready_event();
          if (ready.exists())
            wait_on.insert(ready);
        }
      }
    }

    //--------------------------------------------------------------------------
    void InstanceSet::find_read_only_reservations(
                                             std::set<Reservation> &locks) const
    //--------------------------------------------------------------------------
    {
      if (single)
      {
        if (refs.single != NULL)
          locks.insert(refs.single->get_read_only_reservation());
      }
      else
      {
        for (unsigned idx = 0; idx < refs.multi->vector.size(); idx++)
          locks.insert(refs.multi->vector[idx].get_read_only_reservation());
      }
    }
    
    //--------------------------------------------------------------------------
    LegionRuntime::Accessor::RegionAccessor<
      LegionRuntime::Accessor::AccessorType::Generic> InstanceSet::
                                           get_field_accessor(FieldID fid) const
    //--------------------------------------------------------------------------
    {
      if (single)
      {
#ifdef DEBUG_LEGION
        assert(refs.single != NULL);
#endif
        return refs.single->get_field_accessor(fid);
      }
      else
      {
        for (unsigned idx = 0; idx < refs.multi->vector.size(); idx++)
        {
          const InstanceRef &ref = refs.multi->vector[idx];
          if (ref.is_field_set(fid))
            return ref.get_field_accessor(fid);
        }
        assert(false);
        return refs.multi->vector[0].get_field_accessor(fid);
      }
    }

    /////////////////////////////////////////////////////////////
    // VersioningInvalidator 
    /////////////////////////////////////////////////////////////

    //--------------------------------------------------------------------------
    VersioningInvalidator::VersioningInvalidator(void)
      : ctx(0), invalidate_all(true)
    //--------------------------------------------------------------------------
    {
    }

    //--------------------------------------------------------------------------
    VersioningInvalidator::VersioningInvalidator(RegionTreeContext c)
      : ctx(c.get_id()), invalidate_all(!c.exists())
    //--------------------------------------------------------------------------
    {
    }

    //--------------------------------------------------------------------------
    bool VersioningInvalidator::visit_region(RegionNode *node)
    //--------------------------------------------------------------------------
    {
      if (invalidate_all)
        node->invalidate_version_managers();
      else
        return node->invalidate_version_state(ctx);
      return true;
    }

    //--------------------------------------------------------------------------
    bool VersioningInvalidator::visit_partition(PartitionNode *node)
    //--------------------------------------------------------------------------
    {
      if (invalidate_all)
        node->invalidate_version_managers();
      else
        return node->invalidate_version_state(ctx);
      return true;
    }

  }; // namespace Internal 
}; // namespace Legion
<|MERGE_RESOLUTION|>--- conflicted
+++ resolved
@@ -3218,37 +3218,18 @@
         if (finder == it->second->projections.end()) 
           continue;
 
-<<<<<<< HEAD
-        FieldMask non_dominated_by_any;
+        FieldMask new_child_dominated;
         for (LegionMap<IndexSpaceNode*,FieldMask>::aligned::const_iterator dit =
-=======
-        FieldMask new_child_dominated;
-        for (LegionMap<Domain,FieldMask>::aligned::const_iterator dit =
->>>>>>> ee4259f3
               finder->second.begin(); dit != finder->second.end(); dit++)
         {
           const FieldMask overlap = non_dominated_mask & dit->second;
           if (!overlap)
             continue;
-<<<<<<< HEAD
-          FieldMask reduction_mask = overlap & it->second->reduced_fields;
-          if (!!reduction_mask)
-          {
-            non_dominated_by_any |= reduction_mask;
-            overlap -= reduction_mask;
-          }
-          if (color_space->get_num_dims() != dit->first->get_num_dims() ||
-              !dit->first->dominates(color_space))
-            non_dominated_mask |= overlap;
-        }
-
-        non_dominated_mask &= non_dominated_by_any;
-=======
           // Make sure they are the same dimension then see if we
           // dominate the color space in which case we know we cover
           // the entire partition
-          if ((color_space.get_dim() == dit->first.get_dim()) && 
-              dominates(dit->first, color_space))
+          if ((color_space->get_num_dims() == dit->first->get_num_dims()) &&
+              dit->first->dominates(color_space))
             new_child_dominated |= overlap;
         }
         // See if we have any dominated fields
@@ -3263,7 +3244,6 @@
         }
         // Remove the fields dominated by this new child
         non_dominated_mask -= new_child_dominated;
->>>>>>> ee4259f3
         if (!!non_dominated_mask) 
           return;
       }
