/* Copyright 2017 Stanford University, NVIDIA Corporation
 *
 * Licensed under the Apache License, Version 2.0 (the "License");
 * you may not use this file except in compliance with the License.
 * You may obtain a copy of the License at
 *
 *     http://www.apache.org/licenses/LICENSE-2.0
 *
 * Unless required by applicable law or agreed to in writing, software
 * distributed under the License is distributed on an "AS IS" BASIS,
 * WITHOUT WARRANTIES OR CONDITIONS OF ANY KIND, either express or implied.
 * See the License for the specific language governing permissions and
 * limitations under the License.
 */


#ifndef __LEGION_TASKS_H__
#define __LEGION_TASKS_H__

#include "legion.h"
#include "legion/runtime.h"
#include "legion/legion_ops.h"
#include "legion/region_tree.h"
#include "legion/legion_mapping.h"
#include "legion/legion_utilities.h"
#include "legion/legion_allocation.h"

namespace Legion {
  namespace Internal {

    /**
     * \class ResourceTracker 
     * A helper class for tracking which privileges an 
     * operation owns. This is inherited by multi-tasks
     * for aggregating the privilege results of their
     * children as well as task contexts for tracking
     * which privileges have been accrued or deleted
     * as part of the execution of the task.
     */
    class ResourceTracker {
    public:
      ResourceTracker(void);
      ResourceTracker(const ResourceTracker &rhs);
      virtual ~ResourceTracker(void);
    public:
      ResourceTracker& operator=(const ResourceTracker &rhs);
    public:
      virtual void register_region_creations(
                          const std::set<LogicalRegion> &regions) = 0;
      virtual void register_region_deletions(
                          const std::set<LogicalRegion> &regions) = 0;
    public:
      virtual void register_field_creations(
            const std::map<std::pair<FieldSpace,FieldID>,bool> &fields) = 0;
      virtual void register_field_deletions(
                const std::set<std::pair<FieldSpace,FieldID> > &fields) = 0;
    public:
      virtual void register_field_space_creations(
                          const std::set<FieldSpace> &spaces) = 0;
      virtual void register_field_space_deletions(
                          const std::set<FieldSpace> &spaces) = 0;
    public:
      virtual void register_index_space_creations(
                          const std::set<IndexSpace> &spaces) = 0;
      virtual void register_index_space_deletions(
                          const std::set<IndexSpace> &spaces) = 0;
    public:
      virtual void register_index_partition_creations(
                          const std::set<IndexPartition> &parts) = 0;
      virtual void register_index_partition_deletions(
                          const std::set<IndexPartition> &parts) = 0;
    public:
      void return_privilege_state(ResourceTracker *target) const;
      void pack_privilege_state(Serializer &rez, 
                                AddressSpaceID target, bool returning) const;
      static void unpack_privilege_state(Deserializer &derez,
                                         ResourceTracker *target);
    protected:
      std::set<LogicalRegion>                   created_regions;
      std::map<std::pair<FieldSpace,FieldID>,
               bool/*local*/>                   created_fields;
      std::set<FieldSpace>                      created_field_spaces;
      std::set<IndexSpace>                      created_index_spaces;
      std::set<IndexPartition>                  created_index_partitions;
      std::set<LogicalRegion>                   deleted_regions;
      std::set<std::pair<FieldSpace,FieldID> >  deleted_fields;
      std::set<FieldSpace>                      deleted_field_spaces;
      std::set<IndexSpace>                      deleted_index_spaces;
      std::set<IndexPartition>                  deleted_index_partitions;
    };

    /**
     * \class ExternalTask
     * An extentions of the external Task with some
     * methods that help us internally for packing
     * and unpacking them.
     */
    class ExternalTask : public Task {
    public:
      ExternalTask(void);
    public:
      void pack_external_task(Serializer &rez, AddressSpaceID target);
      void unpack_external_task(Deserializer &derez, Runtime *runtime,
                                ReferenceMutator *mutator);
    public:
      virtual void set_context_index(unsigned index) = 0;
    protected:
      AllocManager *arg_manager;
    public:
      static void pack_index_space_requirement(
          const IndexSpaceRequirement &req, Serializer &rez);
      static void pack_region_requirement(
          const RegionRequirement &req, Serializer &rez);
      static void pack_grant(
          const Grant &grant, Serializer &rez);
      static void pack_phase_barrier(
          const PhaseBarrier &barrier, Serializer &rez);
    public:
      static void unpack_index_space_requirement(
          IndexSpaceRequirement &req, Deserializer &derez);
      static void unpack_region_requirement(
          RegionRequirement &req, Deserializer &derez);
      static void unpack_grant(
          Grant &grant, Deserializer &derez);
      static void unpack_phase_barrier(
          PhaseBarrier &barrier, Deserializer &derez);
    };

    /**
     * \class TaskOp
     * This is the base task operation class for all
     * kinds of tasks in the system.  
     */
    class TaskOp : public ExternalTask, public SpeculativeOp {
    public:
      enum TaskKind {
        INDIVIDUAL_TASK_KIND,
        POINT_TASK_KIND,
        INDEX_TASK_KIND,
        SLICE_TASK_KIND,
      };
    public:
      struct DeferDistributeArgs : public LgTaskArgs<DeferDistributeArgs> {
      public:
        static const LgTaskID TASK_ID = LG_DEFER_DISTRIBUTE_TASK_ID;
      public:
        TaskOp *proxy_this;
      };
      struct DeferMappingArgs : public LgTaskArgs<DeferMappingArgs> {
      public:
        static const LgTaskID TASK_ID = LG_DEFER_PERFORM_MAPPING_TASK_ID;
      public:
        TaskOp *proxy_this;
        MustEpochOp *must_op;
      };
      struct DeferLaunchArgs : public LgTaskArgs<DeferLaunchArgs> {
      public:
        static const LgTaskID TASK_ID = LG_DEFER_LAUNCH_TASK_ID;
      public:
        TaskOp *proxy_this;
      };
    public:
      TaskOp(Runtime *rt);
      virtual ~TaskOp(void);
    public:
      virtual UniqueID get_unique_id(void) const;
      virtual unsigned get_context_index(void) const;
      virtual void set_context_index(unsigned index);
      virtual int get_depth(void) const;
      virtual const char* get_task_name(void) const;
    public:
      bool is_remote(void) const;
      inline bool is_stolen(void) const { return (steal_count > 0); }
      inline bool is_locally_mapped(void) const { return map_locally; }
    public:
      void set_current_proc(Processor current);
      inline void set_locally_mapped(bool local) { map_locally = local; }
      inline void set_target_proc(Processor next) { target_proc = next; }
    protected:
      void activate_task(void);
      void deactivate_task(void); 
    public:
      void set_must_epoch(MustEpochOp *epoch, unsigned index, 
                          bool do_registration);
    public:
      void pack_base_task(Serializer &rez, AddressSpaceID target);
      void unpack_base_task(Deserializer &derez, 
                            std::set<RtEvent> &ready_events);
      void pack_base_external_task(Serializer &rez, AddressSpaceID target);
      void unpack_base_external_task(Deserializer &derez,
                                     ReferenceMutator *mutator); 
    public:
      void mark_stolen(void);
      void initialize_base_task(TaskContext *ctx, bool track, 
            const std::vector<StaticDependence> *dependences,
            const Predicate &p, Processor::TaskFuncID tid);
      void check_empty_field_requirements(void);
      size_t check_future_size(FutureImpl *impl);
    public:
      bool select_task_options(void);
    public:
      virtual void activate(void) = 0;
      virtual void deactivate(void) = 0;
      virtual const char* get_logging_name(void) const;
      virtual OpKind get_operation_kind(void) const;
      virtual size_t get_region_count(void) const;
      virtual Mappable* get_mappable(void);
    public:
      virtual void trigger_dependence_analysis(void) = 0;
      virtual void trigger_complete(void);
      virtual void trigger_commit(void);
    public:
      virtual bool query_speculate(bool &value, bool &mapping_only);
      virtual void resolve_true(bool speculated, bool launched);
      virtual void resolve_false(bool speculated, bool launched) = 0;
    public:
      virtual void select_sources(const InstanceRef &target,
                                  const InstanceSet &sources,
                                  std::vector<unsigned> &ranking);
      virtual void update_atomic_locks(Reservation lock, bool exclusive);
      virtual ApEvent get_restrict_precondition(void) const;
      virtual PhysicalManager* select_temporary_instance(PhysicalManager *dst,
                              unsigned index, const FieldMask &needed_fields);
      virtual unsigned find_parent_index(unsigned idx);
      virtual VersionInfo& get_version_info(unsigned idx);
      virtual RestrictInfo& get_restrict_info(unsigned idx);
      virtual const ProjectionInfo* get_projection_info(unsigned idx);
      virtual const std::vector<VersionInfo>* get_version_infos(void);
      virtual const std::vector<RestrictInfo>* get_restrict_infos(void);
      virtual RegionTreePath& get_privilege_path(unsigned idx);
    public:
      virtual void early_map_task(void) = 0;
      virtual bool distribute_task(void) = 0;
      virtual RtEvent perform_mapping(MustEpochOp *owner = NULL) = 0;
      virtual void launch_task(void) = 0;
      virtual bool is_stealable(void) const = 0;
      virtual bool has_restrictions(unsigned idx, LogicalRegion handle) = 0;
    public:
      virtual ApEvent get_task_completion(void) const = 0;
      virtual TaskKind get_task_kind(void) const = 0;
    public:
      // Returns true if the task should be deactivated
      virtual bool pack_task(Serializer &rez, Processor target) = 0;
      virtual bool unpack_task(Deserializer &derez, Processor current,
                               std::set<RtEvent> &ready_events) = 0;
      virtual void perform_inlining(void) = 0;
    public:
      virtual void end_inline_task(const void *result, 
                                   size_t result_size, bool owned);
    public:
      RtEvent defer_distribute_task(RtEvent precondition);
      RtEvent defer_perform_mapping(RtEvent precondition, MustEpochOp *op);
      RtEvent defer_launch_task(RtEvent precondition);
    protected:
      void enqueue_ready_task(bool use_target_processor,
                              RtEvent wait_on = RtEvent::NO_RT_EVENT);
    protected:
      void pack_version_infos(Serializer &rez,
                              std::vector<VersionInfo> &infos,
                              const std::vector<bool> &full_version_info);
      void unpack_version_infos(Deserializer &derez,
                                std::vector<VersionInfo> &infos,
                                std::set<RtEvent> &ready_events);
    protected:
      void pack_restrict_infos(Serializer &rez, 
                               std::vector<RestrictInfo> &infos);
      void unpack_restrict_infos(Deserializer &derez,
                                 std::vector<RestrictInfo> &infos,
                                 std::set<RtEvent> &ready_events);
      void pack_projection_infos(Serializer &rez,
                                 std::vector<ProjectionInfo> &infos);
      void unpack_projection_infos(Deserializer &derez,
                                   std::vector<ProjectionInfo> &infos,
                                   IndexSpace launch_space);
    public:
      // Tell the parent context that this task is in a ready queue
      void activate_outstanding_task(void);
      void deactivate_outstanding_task(void); 
    public:
      void perform_privilege_checks(void);
    public:
      void find_early_mapped_region(unsigned idx, InstanceSet &ref);
      void clone_task_op_from(TaskOp *rhs, Processor p, 
                              bool stealable, bool duplicate_args);
      void update_grants(const std::vector<Grant> &grants);
      void update_arrival_barriers(const std::vector<PhaseBarrier> &barriers);
      void compute_point_region_requirements(void);
      void complete_point_projection(void);
      void early_map_regions(std::set<RtEvent> &applied_conditions,
                             const std::vector<unsigned> &must_premap);
      bool prepare_steal(void);
    public:
      void compute_parent_indexes(void);
      void perform_intra_task_alias_analysis(bool is_tracing,
          LegionTrace *trace, std::vector<RegionTreePath> &privilege_paths);
    public:
      // These methods get called once the task has executed
      // and all the children have either mapped, completed,
      // or committed.
      void trigger_children_complete(void);
      void trigger_children_committed(void);
    protected:
      // Tasks have two requirements to complete:
      // - all speculation must be resolved
      // - all children must be complete
      virtual void trigger_task_complete(void) = 0;
      // Tasks have two requirements to commit:
      // - all commit dependences must be satisfied (trigger_commit)
      // - all children must commit (children_committed)
      virtual void trigger_task_commit(void) = 0;
    protected:
      // Early mapped regions
      std::map<unsigned/*idx*/,InstanceSet>     early_mapped_regions;
      // A map of any locks that we need to take for this task
      std::map<Reservation,bool/*exclusive*/>   atomic_locks;
    protected:
      std::vector<unsigned>                     parent_req_indexes; 
    protected:
      bool complete_received;
      bool commit_received;
    protected:
      bool options_selected;
      bool map_locally;
    protected:
      // For managing predication
      PredEvent true_guard;
      PredEvent false_guard;
    private:
      mutable bool is_local;
      mutable bool local_cached;
    protected:
      bool children_complete;
      bool children_commit; 
    protected:
      MapperManager *mapper;
    private:
      unsigned current_mapping_index;
    public:
      inline void set_current_mapping_index(unsigned index) 
        { current_mapping_index = index; }
    public:
      // Index for this must epoch op
      unsigned must_epoch_index;
    public:
      void log_requirement(UniqueID uid, unsigned idx,
                           const RegionRequirement &req);
    public:
      // Static methods
      static void process_unpack_task(Runtime *rt,
                                      Deserializer &derez); 
    public:
      static void log_requirement_static(UniqueID uid, unsigned idx,
                                 const RegionRequirement &req);
    };

    /**
     * \class SingleTask
     * This is the parent type for each of the single class
     * kinds of classes.  It also serves as the type that
     * represents a context for each application level task.
     */
    class SingleTask : public TaskOp {
    public:
      struct DeferredPostMappedArgs : 
        public LgTaskArgs<DeferredPostMappedArgs> {
      public:
        static const LgTaskID TASK_ID = LG_DEFERRED_POST_MAPPED_ID;
      public:
        SingleTask *task;
      };
      struct MisspeculationTaskArgs :
        public LgTaskArgs<MisspeculationTaskArgs> {
      public:
        static const LgTaskID TASK_ID = LG_MISSPECULATE_TASK_ID;
      public:
        SingleTask *task;
      };
    public:
      SingleTask(Runtime *rt);
      virtual ~SingleTask(void);
    protected:
      void activate_single(void);
      void deactivate_single(void);
    public:
      virtual void trigger_dependence_analysis(void) = 0; 
    public:
      // These two functions are only safe to call after
      // the task has had its variant selected
      bool is_leaf(void) const;
      bool is_inner(void) const;
      bool has_virtual_instances(void) const;
      bool is_created_region(unsigned index) const;
      void update_no_access_regions(void);
    public:
      inline void clone_virtual_mapped(std::vector<bool> &target) const
        { target = virtual_mapped; }
      inline void clone_parent_req_indexes(std::vector<unsigned> &target) const
        { target = parent_req_indexes; }
      inline const std::deque<InstanceSet>&
        get_physical_instances(void) const { return physical_instances; }
      inline const std::vector<bool>& get_no_access_regions(void) const
        { return no_access_regions; }
      inline VariantID get_selected_variant(void) const 
        { return selected_variant; }
    public:
      void initialize_map_task_input(Mapper::MapTaskInput &input,
                                     Mapper::MapTaskOutput &output,
                                     MustEpochOp *must_epoch_owner,
                                     std::vector<InstanceSet> &valid_instances);
      void finalize_map_task_output(Mapper::MapTaskInput &input,
                                    Mapper::MapTaskOutput &output,
                                    MustEpochOp *must_epoch_owner,
                                    std::vector<InstanceSet> &valid_instances); 
    protected: // mapper helper calls
      void validate_target_processors(const std::vector<Processor> &prcs) const;
      void validate_variant_selection(MapperManager *local_mapper,
                    VariantImpl *impl, const char *call_name) const;
    protected:
      void invoke_mapper(MustEpochOp *must_epoch_owner);
      void map_all_regions(ApEvent user_event,
                           MustEpochOp *must_epoch_owner = NULL); 
      void perform_post_mapping(void);
    protected:
      void pack_single_task(Serializer &rez, AddressSpaceID target);
      void unpack_single_task(Deserializer &derez, 
                              std::set<RtEvent> &ready_events);
    public:
      virtual void add_copy_profiling_request(
                                      Realm::ProfilingRequestSet &requests);
      virtual void handle_profiling_response(
                                const Realm::ProfilingResponse &respone);
    public:
      virtual void activate(void) = 0;
      virtual void deactivate(void) = 0;
      virtual bool is_top_level_task(void) const { return false; }
    public:
      virtual void resolve_false(bool speculated, bool launched) = 0;
      virtual void launch_task(void);
      virtual void early_map_task(void) = 0;
      virtual bool distribute_task(void) = 0;
      virtual RtEvent perform_must_epoch_version_analysis(MustEpochOp *own) = 0;
      virtual RtEvent perform_mapping(MustEpochOp *owner = NULL) = 0;
      virtual bool is_stealable(void) const = 0;
      virtual bool has_restrictions(unsigned idx, LogicalRegion handle) = 0;
      virtual bool can_early_complete(ApUserEvent &chain_event) = 0; 
    public:
      virtual ApEvent get_task_completion(void) const = 0;
      virtual TaskKind get_task_kind(void) const = 0;
    public:
      virtual void send_remote_context(AddressSpaceID target, 
                                       RemoteTask *dst) = 0;
    public:
      // Override these methods from operation class
      virtual void trigger_mapping(void); 
    protected:
      virtual void trigger_task_complete(void) = 0;
      virtual void trigger_task_commit(void) = 0;
    public:
      virtual void perform_physical_traversal(unsigned idx,
                                RegionTreeContext ctx, InstanceSet &valid) = 0;
      virtual bool pack_task(Serializer &rez, Processor target) = 0;
      virtual bool unpack_task(Deserializer &derez, Processor current,
                               std::set<RtEvent> &ready_events) = 0; 
      virtual void perform_inlining(void) = 0;
    public:
      virtual void handle_future(const void *res, 
                                 size_t res_size, bool owned) = 0; 
      virtual void handle_post_mapped(RtEvent pre = RtEvent::NO_RT_EVENT) = 0;
      virtual void handle_misspeculation(void) = 0;
    protected:
      // Boolean for each region saying if it is virtual mapped
      std::vector<bool> virtual_mapped;
      // Regions which are NO_ACCESS or have no privilege fields
      std::vector<bool> no_access_regions;
    protected:
      std::vector<Processor> target_processors;
      // Hold the result of the mapping 
      std::deque<InstanceSet> physical_instances;
    protected: // Mapper choices 
      VariantID                             selected_variant;
      TaskPriority                          task_priority;
      bool                                  perform_postmap;
    protected:
      // Events that must be triggered before we are done mapping
      std::set<RtEvent> map_applied_conditions;
    protected:
      TaskContext*                          execution_context;
    protected:
      mutable bool leaf_cached, is_leaf_result;
      mutable bool inner_cached, is_inner_result;
      mutable bool has_virtual_instances_cached, has_virtual_instances_result;
    protected:
      // Profiling information
      std::vector<ProfilingMeasurementID> task_profiling_requests;
      std::vector<ProfilingMeasurementID> copy_profiling_requests;
      int                                      profiling_priority;
      int                          outstanding_profiling_requests;
      RtUserEvent                              profiling_reported;
#ifdef DEBUG_LEGION
    protected:
      // For checking that premapped instances didn't change during mapping
      std::map<unsigned/*index*/,
               std::vector<Mapping::PhysicalInstance> > premapped_instances;
#endif
    };

    /**
     * \class MultiTask
     * This is the parent type for each of the multi-task
     * kinds of classes.
     */
    class MultiTask : public TaskOp {
    public:
      MultiTask(Runtime *rt);
      virtual ~MultiTask(void);
    protected:
      void activate_multi(void);
      void deactivate_multi(void);
    public:
      bool is_sliced(void) const;
      void slice_index_space(void);
      void trigger_slices(void);
      void clone_multi_from(MultiTask *task, IndexSpace is, Processor p,
                            bool recurse, bool stealable);
      void analyze_structured_slices(void);
    public:
      virtual void activate(void) = 0;
      virtual void deactivate(void) = 0;
    public:
      virtual void trigger_dependence_analysis(void) = 0;
    public:
      virtual void resolve_false(bool speculated, bool launched) = 0;
      virtual void early_map_task(void) = 0;
      virtual bool distribute_task(void) = 0;
      virtual RtEvent perform_mapping(MustEpochOp *owner = NULL) = 0;
      virtual void launch_task(void) = 0;
      virtual bool is_stealable(void) const = 0;
      virtual bool has_restrictions(unsigned idx, LogicalRegion handle) = 0;
      virtual void map_and_launch(void) = 0;
      virtual VersionInfo& get_version_info(unsigned idx);
      virtual RestrictInfo& get_restrict_info(unsigned idx);
      virtual const ProjectionInfo* get_projection_info(unsigned idx);
      virtual const std::vector<VersionInfo>* get_version_infos(void);
      virtual const std::vector<RestrictInfo>* get_restrict_infos(void);
    public:
      virtual ApEvent get_task_completion(void) const = 0;
      virtual TaskKind get_task_kind(void) const = 0;
    public:
      virtual void trigger_mapping(void);
    protected:
      virtual void trigger_task_complete(void) = 0;
      virtual void trigger_task_commit(void) = 0;
    public:
      virtual bool pack_task(Serializer &rez, Processor target) = 0;
      virtual bool unpack_task(Deserializer &derez, Processor current,
                               std::set<RtEvent> &ready_events) = 0;
      virtual void perform_inlining(void) = 0;
    public:
      virtual SliceTask* clone_as_slice_task(IndexSpace is,
          Processor p, bool recurse, bool stealable,
          long long scale_denominator) = 0;
      virtual void handle_future(const DomainPoint &point, const void *result,
                                 size_t result_size, bool owner) = 0;
      virtual void register_must_epoch(void) = 0;
    public:
      void pack_multi_task(Serializer &rez, AddressSpaceID target);
      void unpack_multi_task(Deserializer &derez,
                             std::set<RtEvent> &ready_events);
    public:
      void initialize_reduction_state(void);
      void fold_reduction_future(const void *result, size_t result_size,
                                 bool owner, bool exclusive); 
    public:
    protected:
      std::list<SliceTask*> slices;
      std::vector<VersionInfo> version_infos;
      std::vector<RestrictInfo> restrict_infos;
      std::vector<ProjectionInfo> projection_infos;
      bool sliced;
    public:
      Domain internal_domain; // twarsz change this back to protected
    public: // Should also be protected
      std::vector<ProjectionAnalysisConstraint*> constraint_equations;
      OrderingID oid;
    protected:
<<<<<<< HEAD
=======
      IndexSpace launch_space; // global set of points
      IndexSpace internal_space; // local set of points
>>>>>>> 9aa706c2
      ReductionOpID redop;
      const ReductionOp *reduction_op;
      FutureMap point_arguments;
      // For handling reductions of types with serdez methods
      const SerdezRedopFns *serdez_redop_fns;
      size_t reduction_state_size;
      void *reduction_state; 
    protected:
      bool children_complete_invoked;
      bool children_commit_invoked;
    protected:
      Future predicate_false_future;
      void *predicate_false_result;
      size_t predicate_false_size;
    };

    /**
     * \class IndividualTask
     * This class serves as the basis for all individual task
     * launch calls performed by the runtime.
     */
    class IndividualTask : public SingleTask, 
                           public LegionHeapify<IndividualTask> {
    public:
      static const AllocationType alloc_type = INDIVIDUAL_TASK_ALLOC;
    public:
      IndividualTask(Runtime *rt);
      IndividualTask(const IndividualTask &rhs);
      virtual ~IndividualTask(void);
    public:
      IndividualTask& operator=(const IndividualTask &rhs);
    public:
      virtual void activate(void);
      virtual void deactivate(void);
    public:
      Future initialize_task(TaskContext *ctx,
                             const TaskLauncher &launcher, 
                             bool check_privileges,
                             bool track = true);
      void set_top_level(void);
    public:
      RtEvent perform_versioning_analysis(void);
      virtual RtEvent perform_must_epoch_version_analysis(MustEpochOp *own);
    public:
      virtual bool has_prepipeline_stage(void) const { return true; }
      virtual void trigger_prepipeline_stage(void);
      virtual void trigger_dependence_analysis(void);
      virtual void trigger_ready(void);
      virtual void report_interfering_requirements(unsigned idx1,unsigned idx2);
      virtual std::map<PhysicalManager*,std::pair<unsigned,bool> >*
                                       get_acquired_instances_ref(void);
      virtual void record_restrict_postcondition(ApEvent postcondition);
    public:
      virtual void resolve_false(bool speculated, bool launched);
      virtual void early_map_task(void);
      virtual bool distribute_task(void);
      virtual RtEvent perform_mapping(MustEpochOp *owner = NULL);
      virtual bool is_stealable(void) const;
      virtual bool has_restrictions(unsigned idx, LogicalRegion handle);
      virtual bool can_early_complete(ApUserEvent &chain_event);
      virtual VersionInfo& get_version_info(unsigned idx);
      virtual RestrictInfo& get_restrict_info(unsigned idx);
      virtual const ProjectionInfo* get_projection_info(unsigned idx);
      virtual const std::vector<VersionInfo>* get_version_infos(void);
      virtual const std::vector<RestrictInfo>* get_restrict_infos(void);
      virtual RegionTreePath& get_privilege_path(unsigned idx);
    public:
      virtual ApEvent get_task_completion(void) const;
      virtual TaskKind get_task_kind(void) const;
    public:
      virtual void send_remote_context(AddressSpaceID target, 
                                       RemoteTask *dst);
    public:
      virtual void trigger_task_complete(void);
      virtual void trigger_task_commit(void);
    public:
      virtual void handle_future(const void *res, 
                                 size_t res_size, bool owned);
      virtual void handle_post_mapped(RtEvent pre = RtEvent::NO_RT_EVENT);
      virtual void handle_misspeculation(void);
    public:
      virtual void record_reference_mutation_effect(RtEvent event);
    public:
      virtual void perform_physical_traversal(unsigned idx,
                                RegionTreeContext ctx, InstanceSet &valid);
      virtual bool pack_task(Serializer &rez, Processor target);
      virtual bool unpack_task(Deserializer &derez, Processor current,
                               std::set<RtEvent> &ready_events);
      virtual void perform_inlining(void);
      virtual bool is_top_level_task(void) const { return top_level_task; }
      virtual void end_inline_task(const void *result, 
                                   size_t result_size, bool owned);
    protected:
      void pack_remote_complete(Serializer &rez);
      void pack_remote_commit(Serializer &rez);
      void unpack_remote_mapped(Deserializer &derez);
      void unpack_remote_complete(Deserializer &derez);
      void unpack_remote_commit(Deserializer &derez);
    public:
      static void process_unpack_remote_mapped(Deserializer &derez);
      static void process_unpack_remote_complete(Deserializer &derez);
      static void process_unpack_remote_commit(Deserializer &derez);
    protected: 
      void *future_store;
      size_t future_size;
      Future result; 
      std::set<Operation*>        child_operations;
      std::vector<RegionTreePath> privilege_paths;
      std::vector<VersionInfo>    version_infos;
      std::vector<RestrictInfo>   restrict_infos;
    protected:
      // Information for remotely executing task
      IndividualTask *orig_task; // Not a valid pointer when remote
      ApEvent remote_completion_event;
      UniqueID remote_unique_id;
      UniqueID remote_owner_uid;
    protected:
      Future predicate_false_future;
      void *predicate_false_result;
      size_t predicate_false_size;
    protected:
      bool sent_remotely;
    protected:
      friend class Internal;
      // Special field for the top level task
      bool top_level_task;
      // Whether we have to do intra-task alias analysis
      bool need_intra_task_alias_analysis;
    protected:
      std::map<AddressSpaceID,RemoteTask*> remote_instances;
    protected:
      std::map<PhysicalManager*,
        std::pair<unsigned/*ref count*/,bool/*created*/> > acquired_instances;
      std::set<ApEvent> restrict_postconditions;
    };

    /**
     * \class PointTask
     * A point task is a single point of an index space task
     * launch.  It will primarily be managed by its enclosing
     * slice task owner.
     */
    class PointTask : public SingleTask, public ProjectionPoint,  
                      public LegionHeapify<PointTask> {
    public:
      static const AllocationType alloc_type = POINT_TASK_ALLOC;
    public:
      struct DeferPointMapAndLaunchArgs : public LgTaskArgs<DeferPointMapAndLaunchArgs> {
      public:
        static const LgTaskID TASK_ID = LG_DEFER_POINT_MAP_AND_LAUNCH_TASK_ID;
      public:
        PointTask *proxy_this;
      };
    public:
      PointTask(Runtime *rt);
      PointTask(const PointTask &rhs);
      virtual ~PointTask(void);
    public:
      PointTask& operator=(const PointTask &rhs);
    public:
      virtual void activate(void);
      virtual void deactivate(void);
    public:
      void perform_versioning_analysis(std::set<RtEvent> &ready_events);
      virtual RtEvent perform_must_epoch_version_analysis(MustEpochOp *own);
    public:
      virtual void trigger_dependence_analysis(void);
      virtual void report_interfering_requirements(unsigned idx1,unsigned idx2);
    public:
      virtual void resolve_false(bool speculated, bool launched);
      virtual void early_map_task(void);
      virtual bool distribute_task(void);
      virtual RtEvent perform_mapping(MustEpochOp *owner = NULL);
      virtual bool is_stealable(void) const;
      virtual RtEvent find_interlaunch_dependencies(void);
      virtual bool has_restrictions(unsigned idx, LogicalRegion handle);
      virtual void map_and_launch(void);
      virtual bool can_early_complete(ApUserEvent &chain_event);
      virtual VersionInfo& get_version_info(unsigned idx);
      virtual RestrictInfo& get_restrict_info(unsigned idx);
      virtual const ProjectionInfo* get_projection_info(unsigned idx);
      virtual const std::vector<VersionInfo>* get_version_infos(void);
      virtual const std::vector<RestrictInfo>* get_restrict_infos(void);
    public:
      virtual ApEvent get_task_completion(void) const;
      virtual TaskKind get_task_kind(void) const;
    public:
      virtual void send_remote_context(AddressSpaceID target, 
                                       RemoteTask *dst);
    public:
      virtual void trigger_task_complete(void);
      virtual void trigger_task_commit(void);
    public:
      RtEvent defer_map_and_launch(RtEvent precondition);
    public:
      virtual void perform_physical_traversal(unsigned idx,
                                RegionTreeContext ctx, InstanceSet &valid);
      virtual bool pack_task(Serializer &rez, Processor target);
      virtual bool unpack_task(Deserializer &derez, Processor current,
                               std::set<RtEvent> &ready_events);
      virtual void perform_inlining(void);
      virtual std::map<PhysicalManager*,std::pair<unsigned,bool> >*
                                       get_acquired_instances_ref(void);
      virtual void record_restrict_postcondition(ApEvent postcondition);
    public:
      virtual void handle_future(const void *res, 
                                 size_t res_size, bool owned);
      virtual void handle_post_mapped(RtEvent pre = RtEvent::NO_RT_EVENT);
      virtual void handle_misspeculation(void);
    public:
      // ProjectionPoint methods
      virtual const DomainPoint& get_domain_point(void) const;
      virtual void set_projection_result(unsigned idx, LogicalRegion result);
    public:
      void initialize_point(SliceTask *owner, const DomainPoint &point,
                            const FutureMap &point_arguments);
      void send_back_created_state(AddressSpaceID target);
    public:
      virtual void record_reference_mutation_effect(RtEvent event);
    protected:
      friend class SliceTask;
      SliceTask                   *slice_owner;
      ApUserEvent                 point_termination;
      std::set<ApEvent>           restrict_postconditions;
    protected:
      std::map<AddressSpaceID,RemoteTask*> remote_instances;
    protected:
      std::vector<VersionInfo>    version_infos;
    };

    /**
     * \class IndexTask
     * An index task is used to represent an index space task
     * launch performed by the runtime.  It will only live
     * on the node on which it was created.  Eventually the
     * mapper will slice the index space, and the corresponding
     * slice tasks for the index space will be distributed around
     * the machine and eventually returned to this index space task.
     */
    class IndexTask : public MultiTask,
                      public LegionHeapify<IndexTask> {
    public:
      static const AllocationType alloc_type = INDEX_TASK_ALLOC;
    public:
      IndexTask(Runtime *rt);
      IndexTask(const IndexTask &rhs);
      virtual ~IndexTask(void);
    public:
      IndexTask& operator=(const IndexTask &rhs);
    public:
      FutureMap initialize_task(TaskContext *ctx,
                                const IndexTaskLauncher &launcher,
                                IndexSpace launch_space,
                                bool check_privileges,
                                bool track = true);
      Future initialize_task(TaskContext *ctx,
                             const IndexTaskLauncher &launcher,
                             IndexSpace launch_space,
                             ReductionOpID redop,
                             bool check_privileges,
                             bool track = true);
      void initialize_predicate(const Future &pred_future,
                                const TaskArgument &pred_arg);
    public:
      virtual void activate(void);
      virtual void deactivate(void);
    public:
      virtual bool has_prepipeline_stage(void) const { return true; }
      virtual void trigger_prepipeline_stage(void);
      virtual void trigger_dependence_analysis(void);
      virtual void report_interfering_requirements(unsigned idx1,unsigned idx2);
      virtual RegionTreePath& get_privilege_path(unsigned idx);
    public:
      virtual void resolve_false(bool speculated, bool launched);
      virtual void early_map_task(void);
      virtual bool distribute_task(void);
      virtual RtEvent perform_mapping(MustEpochOp *owner = NULL);
      virtual void launch_task(void);
      virtual bool is_stealable(void) const;
      virtual bool has_restrictions(unsigned idx, LogicalRegion handle);
      virtual void map_and_launch(void);
    public:
      virtual ApEvent get_task_completion(void) const;
      virtual TaskKind get_task_kind(void) const;
    protected:
      virtual void trigger_task_complete(void);
      virtual void trigger_task_commit(void);
      virtual void perform_structured_dependence_analysis(void);
    public:
      virtual bool pack_task(Serializer &rez, Processor target);
      virtual bool unpack_task(Deserializer &derez, Processor current,
                               std::set<RtEvent> &ready_events);
      virtual void perform_inlining(void);
      virtual void end_inline_task(const void *result, 
                                   size_t result_size, bool owned);
      virtual std::map<PhysicalManager*,std::pair<unsigned,bool> >*
                                       get_acquired_instances_ref(void);
    public:
      virtual SliceTask* clone_as_slice_task(IndexSpace is,
          Processor p, bool recurse, bool stealable,
          long long scale_denominator);
    public:
      virtual void handle_future(const DomainPoint &point, const void *result,
                                 size_t result_size, bool owner);
    public:
      virtual void register_must_epoch(void);
    public:
      virtual void record_reference_mutation_effect(RtEvent event);
    public:
      void record_locally_mapped_slice(SliceTask *local_slice);
    public:
      void return_slice_mapped(unsigned points, long long denom,
                               RtEvent applied_condition, 
                               ApEvent restrict_postcondition);
      void return_slice_complete(unsigned points,
                                 ApEvent slice_postcondition);
      void return_slice_commit(unsigned points);
    public:
      void unpack_slice_mapped(Deserializer &derez, AddressSpaceID source);
      void unpack_slice_complete(Deserializer &derez);
      void unpack_slice_commit(Deserializer &derez); 
    public:
      static void process_slice_mapped(Deserializer &derez, 
                                       AddressSpaceID source);
      static void process_slice_complete(Deserializer &derez);
      static void process_slice_commit(Deserializer &derez);
    protected:
      friend class SliceTask;
      FutureMap future_map;
      Future reduction_future;
      // The fraction used to keep track of what part of
      // the sliced index spaces we have seen
      Fraction<long long> slice_fraction;
      unsigned total_points;
      unsigned mapped_points;
      unsigned complete_points;
      unsigned committed_points;
    protected:
      std::vector<RegionTreePath> privilege_paths;
      std::deque<SliceTask*> locally_mapped_slices;
    protected:
      std::set<RtEvent> map_applied_conditions;
      std::set<ApEvent> completion_preconditions;
      std::map<PhysicalManager*,std::pair<unsigned,bool> > acquired_instances;
    public: //twarsz Change this back to protected.
      // Map from point tasks to their runtime events used in structured launches
      std::map<DomainPoint, RtEvent> point_task_events;
    protected:
      // Whether we have to do intra-task alias analysis
      bool need_intra_task_alias_analysis;
#ifdef DEBUG_LEGION
    protected:
      // For checking aliasing of points in debug mode only
      std::set<std::pair<unsigned,unsigned> > interfering_requirements;
    public:
      void check_point_requirements(
          const std::map<DomainPoint,std::vector<LogicalRegion> > &point_reqs);
#endif
    };

    /**
     * \class SliceTask
     * A slice task is a (possibly whole) fraction of an index
     * space task launch.  Once slice task object is made for
     * each slice created by the mapper when (possibly recursively)
     * slicing up the domain of the index space task launch.
     */
    class SliceTask : public MultiTask, public ResourceTracker,
                      public LegionHeapify<SliceTask> {
    public:
      static const AllocationType alloc_type = SLICE_TASK_ALLOC;
    public:
      struct DeferMapAndLaunchArgs : public LgTaskArgs<DeferMapAndLaunchArgs> {
      public:
        static const LgTaskID TASK_ID = LG_DEFER_MAP_AND_LAUNCH_TASK_ID;
      public:
        SliceTask *proxy_this;
      };
    public:
      SliceTask(Runtime *rt);
      SliceTask(const SliceTask &rhs);
      virtual ~SliceTask(void);
    public:
      SliceTask& operator=(const SliceTask &rhs);
    public:
      virtual void activate(void);
      virtual void deactivate(void);
    public:
      virtual void trigger_dependence_analysis(void);
    public:
      virtual void resolve_false(bool speculated, bool launched);
      virtual void early_map_task(void);
      virtual bool distribute_task(void);
      virtual RtEvent perform_mapping(MustEpochOp *owner = NULL);
      virtual void launch_task(void);
      virtual bool is_stealable(void) const;
      virtual bool has_restrictions(unsigned idx, LogicalRegion handle);
      virtual void map_and_launch(void);
    public:
      virtual ApEvent get_task_completion(void) const;
      virtual TaskKind get_task_kind(void) const;
    public:
      virtual bool pack_task(Serializer &rez, Processor target);
      virtual bool unpack_task(Deserializer &derez, Processor current,
                               std::set<RtEvent> &ready_events);
      virtual void perform_inlining(void);
    public:
      virtual SliceTask* clone_as_slice_task(IndexSpace is,
          Processor p, bool recurse, bool stealable,
          long long scale_denominator);
      virtual void handle_future(const DomainPoint &point, const void *result,
                                 size_t result_size, bool owner);
    public:
      virtual void register_must_epoch(void);
      PointTask* clone_as_point_task(const DomainPoint &point);
      void enumerate_points(void);
      const void* get_predicate_false_result(size_t &result_size);
    public:
      RtEvent perform_versioning_analysis(void);
      RtEvent perform_must_epoch_version_analysis(MustEpochOp *owner);
      std::map<PhysicalManager*,std::pair<unsigned,bool> >* 
                                     get_acquired_instances_ref(void);
      void check_target_processors(void) const;
      void update_target_processor(void);
    protected:
      virtual void trigger_task_complete(void);
      virtual void trigger_task_commit(void);
    public:
      virtual void record_reference_mutation_effect(RtEvent event);
    public:
      void return_privileges(TaskContext *point_context);
      void record_child_mapped(RtEvent child_complete, 
                               ApEvent restrict_postcondition);
      void record_child_complete(void);
      void record_child_committed(RtEvent commit_precondition = 
                                  RtEvent::NO_RT_EVENT);
    protected:
      void trigger_slice_mapped(void);
      void trigger_slice_complete(void);
      void trigger_slice_commit(void);
    protected:
      void pack_remote_mapped(Serializer &rez, RtEvent applied_condition);
      void pack_remote_complete(Serializer &rez, ApEvent slice_postcondition); 
      void pack_remote_commit(Serializer &rez);
    public:
      RtEvent defer_map_and_launch(RtEvent precondition);
    public:
      static void handle_slice_return(Runtime *rt, Deserializer &derez);
    public: // Privilege tracker methods
      virtual void register_region_creations(
                          const std::set<LogicalRegion> &regions);
      virtual void register_region_deletions(
                          const std::set<LogicalRegion> &regions);
    public:
      virtual void register_field_creations(
            const std::map<std::pair<FieldSpace,FieldID>,bool> &fields);
      virtual void register_field_deletions(
                const std::set<std::pair<FieldSpace,FieldID> > &fields);
    public:
      virtual void register_field_space_creations(
                          const std::set<FieldSpace> &spaces);
      virtual void register_field_space_deletions(
                          const std::set<FieldSpace> &spaces);
    public:
      virtual void register_index_space_creations(
                          const std::set<IndexSpace> &spaces);
      virtual void register_index_space_deletions(
                          const std::set<IndexSpace> &spaces);
    public:
      virtual void register_index_partition_creations(
                          const std::set<IndexPartition> &parts);
      virtual void register_index_partition_deletions(
                          const std::set<IndexPartition> &parts);
    protected:
      friend class IndexTask;
      friend class PointTask;
      std::vector<PointTask*> points;
    protected:
      unsigned num_unmapped_points;
      unsigned num_uncomplete_points;
      unsigned num_uncommitted_points;
    public:
      inline RtEvent get_slice_deps_mapped_event(void) const
        { return slice_deps_mapped_event; }
      inline void set_slice_deps_mapped_event(RtEvent e)
        { slice_deps_mapped_event = e; }
    protected:
      RtEvent slice_deps_mapped_event;
    protected:
      // For knowing which fraction of the
      // domain we have (1/denominator)
      long long denominator;
      IndexTask *index_owner;
      ApEvent index_complete;
      UniqueID remote_unique_id;
      bool locally_mapped;
      bool need_versioning_analysis;
      UniqueID remote_owner_uid;
    protected:
      // Temporary storage for future results
      std::map<DomainPoint,std::pair<void*,size_t> > temporary_futures;
      std::map<PhysicalManager*,std::pair<unsigned,bool> > acquired_instances;
      std::set<RtEvent> map_applied_conditions;
      std::set<ApEvent> restrict_postconditions;
      std::set<RtEvent> commit_preconditions;
    };

  }; // namespace Internal 
}; // namespace Legion

#endif // __LEGION_TASKS_H__<|MERGE_RESOLUTION|>--- conflicted
+++ resolved
@@ -342,8 +342,8 @@
       // Index for this must epoch op
       unsigned must_epoch_index;
     public:
-      void log_requirement(UniqueID uid, unsigned idx,
-                           const RegionRequirement &req);
+      static void log_requirement(UniqueID uid, unsigned idx,
+                                  const RegionRequirement &req);
     public:
       // Static methods
       static void process_unpack_task(Runtime *rt,
@@ -583,11 +583,8 @@
       std::vector<ProjectionAnalysisConstraint*> constraint_equations;
       OrderingID oid;
     protected:
-<<<<<<< HEAD
-=======
       IndexSpace launch_space; // global set of points
       IndexSpace internal_space; // local set of points
->>>>>>> 9aa706c2
       ReductionOpID redop;
       const ReductionOp *reduction_op;
       FutureMap point_arguments;
